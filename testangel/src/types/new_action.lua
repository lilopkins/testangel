--- conflicted
+++ resolved
@@ -1,24 +1,20 @@
--- Action Metadata --
---: name Action Name
---: group Action Group
---: creator Your Name
---: description Action Description
-
--- The line below hides this action in the flow editor.
--- Once this action is ready, you can remove the line below.
--- During testing you can always use the button in the top
--- left to add this to the currently open flow.
---: hide-in-flow-editor
-
--- Action Parameters --
---: param Integer Example Parameter
---: return Text Some value to return
-
-function run_action(x)
-<<<<<<< HEAD
-  -- Start writing your action here...
-=======
-  
->>>>>>> 369d7f6b
-  return 'Hello, world!'
-end
+-- Action Metadata --
+--: name Action Name
+--: group Action Group
+--: creator Your Name
+--: description Action Description
+
+-- The line below hides this action in the flow editor.
+-- Once this action is ready, you can remove the line below.
+-- During testing you can always use the button in the top
+-- left to add this to the currently open flow.
+--: hide-in-flow-editor
+
+-- Action Parameters --
+--: param Integer Example Parameter
+--: return Text Some value to return
+
+function run_action(x)
+  
+  return 'Hello, world!'
+end