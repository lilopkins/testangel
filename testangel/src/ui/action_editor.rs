--- conflicted
+++ resolved
@@ -1,2061 +1,1098 @@
-<<<<<<< HEAD
-use std::{env, fmt, fs, path::PathBuf, sync::Arc};
-
-use iced::widget::{
-    column, combo_box, row, scrollable, Button, Checkbox, Column, Container, PickList, Row, Rule,
-    Scrollable, Space, Text, TextInput,
-};
-use iced_aw::Card;
-use testangel::{
-    ipc::EngineList,
-    types::{Action, InstructionConfiguration, InstructionParameterSource},
-};
-use testangel_ipc::prelude::{Instruction, ParameterKind, ParameterValue};
-
-use super::UiComponent;
-
-#[derive(Clone, Debug)]
-pub enum ActionEditorMessage {
-    SaveAction,
-    SaveAsAction,
-    CloseAction,
-
-    NameChanged(String),
-    GroupChanged(String),
-    DescriptionChanged(String),
-
-    ParameterCreate,
-    ParameterNameChange(usize, String),
-    ParameterTypeChange(usize, ParameterKind),
-    ParameterMoveUp(usize),
-    ParameterMoveDown(usize),
-    ParameterDelete(usize),
-
-    StepCreate(AvailableInstruction),
-    StepParameterSourceChange(usize, String, InstructionParameterSource),
-    StepParameterValueChange(usize, String, String),
-    StepMoveUp(usize),
-    StepMoveDown(usize),
-    StepDelete(usize),
-
-    OutputCreate,
-    OutputNameChange(usize, String),
-    OutputMoveUp(usize),
-    OutputMoveDown(usize),
-    OutputDelete(usize),
-    OutputSourceChange(usize, ParameterKind, InstructionParameterSource),
-}
-
-#[derive(Clone, Debug)]
-pub enum ActionEditorMessageOut {
-    CloseActionEditor,
-}
-
-pub enum SaveOrOpenActionError {
-    IoError(std::io::Error),
-    ParsingError(ron::error::SpannedError),
-    SerializingError(ron::Error),
-    ActionNotVersionCompatible,
-    MissingInstruction(String),
-}
-
-impl fmt::Display for SaveOrOpenActionError {
-    fn fmt(&self, f: &mut fmt::Formatter<'_>) -> fmt::Result {
-        match self {
-            Self::IoError(e) => write!(f, "I/O Error: {e}"),
-            Self::ParsingError(e) => write!(f, "Parsing Error: {e}"),
-            Self::SerializingError(e) => write!(f, "Serializing error: {e}"),
-            Self::ActionNotVersionCompatible => write!(
-                f,
-                "This action is not compatible with this version of TestAngel."
-            ),
-            Self::MissingInstruction(instruction_id) => write!(
-                f,
-                "The action contains an instruction ({instruction_id}) which could not be loaded."
-            ),
-        }
-    }
-}
-
-#[derive(Clone, Debug)]
-pub struct AvailableInstruction {
-    /// The friendly name of this instruction.
-    engine_name: String,
-    /// The friendly name of this instruction.
-    friendly_name: String,
-    /// The instruction this is based on.
-    base_instruction: Instruction,
-}
-
-impl fmt::Display for AvailableInstruction {
-    fn fmt(&self, f: &mut fmt::Formatter<'_>) -> fmt::Result {
-        write!(f, "{}: {}", self.engine_name, self.friendly_name)
-    }
-}
-
-pub struct ActionEditor {
-    engines_list: Arc<EngineList>,
-    output_list: Vec<(isize, ParameterKind, InstructionParameterSource)>,
-    add_instruction_combo: combo_box::State<AvailableInstruction>,
-
-    currently_open: Option<Action>,
-    current_path: Option<PathBuf>,
-    needs_saving: bool,
-}
-
-impl Default for ActionEditor {
-    fn default() -> Self {
-        Self {
-            engines_list: Arc::new(EngineList::default()),
-            output_list: vec![],
-            add_instruction_combo: combo_box::State::new(Vec::new()),
-            currently_open: None,
-            current_path: None,
-            needs_saving: false,
-        }
-    }
-}
-
-impl ActionEditor {
-    /// Initialise a new ActionEditor with the provided [`ActionMap`].
-    pub(crate) fn new(engines_list: Arc<EngineList>) -> Self {
-        let mut available_instructions = vec![];
-        for engine in engines_list.inner() {
-            for instruction in &engine.instructions {
-                available_instructions.push(AvailableInstruction {
-                    engine_name: engine.name.clone(),
-                    friendly_name: instruction.friendly_name().clone(),
-                    base_instruction: instruction.clone(),
-                });
-            }
-        }
-
-        Self {
-            engines_list,
-            add_instruction_combo: combo_box::State::new(available_instructions),
-            ..Default::default()
-        }
-    }
-
-    /// Create a new action and open it
-    pub(crate) fn new_action(&mut self) {
-        self.offer_to_save_default_error_handling();
-        self.currently_open = Some(Action::default());
-        self.current_path = None;
-        self.needs_saving = true;
-    }
-
-    /// Open an action
-    pub(crate) fn open_action(&mut self, file: PathBuf) -> Result<(), SaveOrOpenActionError> {
-        self.offer_to_save_default_error_handling();
-        let action: Action =
-            ron::from_str(&fs::read_to_string(&file).map_err(SaveOrOpenActionError::IoError)?)
-                .map_err(SaveOrOpenActionError::ParsingError)?;
-        if action.version() != 1 {
-            return Err(SaveOrOpenActionError::ActionNotVersionCompatible);
-        }
-        for ic in &action.instructions {
-            if self
-                .engines_list
-                .get_instruction_by_id(&ic.instruction_id)
-                .is_none()
-            {
-                return Err(SaveOrOpenActionError::MissingInstruction(
-                    ic.instruction_id.clone(),
-                ));
-            }
-        }
-        self.currently_open = Some(action);
-        self.current_path = Some(file);
-        self.needs_saving = false;
-        self.update_outputs();
-        Ok(())
-    }
-
-    /// Offer to save if it is needed
-    fn offer_to_save(&mut self) -> Result<(), SaveOrOpenActionError> {
-        if self.needs_saving
-            && rfd::MessageDialog::new()
-                .set_level(rfd::MessageLevel::Info)
-                .set_title("Do you want to save this action?")
-                .set_description("This action has been modified. Do you want to save it?")
-                .set_buttons(rfd::MessageButtons::YesNo)
-                .show()
-        {
-            self.save_action(false)?;
-        }
-        Ok(())
-    }
-
-    /// Offer to save if it is needed with default error handling
-    fn offer_to_save_default_error_handling(&mut self) {
-        if let Err(e) = self.offer_to_save() {
-            rfd::MessageDialog::new()
-                .set_level(rfd::MessageLevel::Error)
-                .set_title("Failed to save action")
-                .set_description(&format!("{e}"))
-                .set_buttons(rfd::MessageButtons::Ok)
-                .show();
-        }
-    }
-
-    /// Save the currently opened action
-    fn save_action(&mut self, always_prompt_where: bool) -> Result<(), SaveOrOpenActionError> {
-        self.needs_saving = false;
-
-        if always_prompt_where && self.current_path.is_some() {
-            // If this is a true 'save as' scenario, we need to generate a new UUID
-            self.currently_open.as_mut().unwrap().new_id();
-        }
-
-        if always_prompt_where || self.current_path.is_none() {
-            // Populate save path
-            if let Some(file) = rfd::FileDialog::new()
-                .add_filter("TestAngel Actions", &["taaction"])
-                .set_title("Save Action")
-                .set_directory(env::var("TA_ACTION_DIR").unwrap_or("./actions".to_owned()))
-                .save_file()
-            {
-                self.current_path = Some(file.with_extension("taaction"));
-            } else {
-                return Ok(());
-            }
-        }
-
-        // Save
-        let save_path = self.current_path.as_ref().unwrap();
-        let data = ron::to_string(self.currently_open.as_ref().unwrap())
-            .map_err(SaveOrOpenActionError::SerializingError)?;
-        fs::write(save_path, data).map_err(SaveOrOpenActionError::IoError)?;
-        self.needs_saving = false;
-        Ok(())
-    }
-
-    /// Close the currently opened action
-    fn close_action(&mut self) {
-        self.offer_to_save_default_error_handling();
-        self.currently_open = None;
-        self.current_path = None;
-        self.needs_saving = false;
-    }
-
-    /// Hint that the open action has been modified.
-    fn modified(&mut self) {
-        self.needs_saving = true;
-    }
-
-    /// Generate the UI for the action parameters
-    fn ui_parameters(&self) -> iced::Element<'_, ActionEditorMessage> {
-        let action = self.currently_open.as_ref().unwrap();
-
-        action
-            .parameters
-            .iter()
-            .enumerate()
-            .fold(Column::new().spacing(4), |col, (idx, (name, kind))| {
-                col.push(
-                    row![
-                        Button::new("×").on_press(ActionEditorMessage::ParameterDelete(idx)),
-                        Button::new("ʌ").on_press_maybe(if idx == 0 {
-                            None
-                        } else {
-                            Some(ActionEditorMessage::ParameterMoveUp(idx))
-                        }),
-                        Button::new("v").on_press_maybe(if (idx + 1) == action.parameters.len() {
-                            None
-                        } else {
-                            Some(ActionEditorMessage::ParameterMoveDown(idx))
-                        }),
-                        TextInput::new("Parameter Name", name)
-                            .on_input(move |s| ActionEditorMessage::ParameterNameChange(idx, s)),
-                        PickList::new(
-                            &[
-                                ParameterKind::String,
-                                ParameterKind::Integer,
-                                ParameterKind::Decimal,
-                                ParameterKind::Boolean,
-                            ][..],
-                            Some(kind.clone()),
-                            move |k| ActionEditorMessage::ParameterTypeChange(idx, k)
-                        )
-                        .placeholder("Parameter Kind"),
-                    ]
-                    .spacing(4)
-                    .align_items(iced::Alignment::Center),
-                )
-            })
-            .into()
-    }
-
-    fn ui_instruction_inputs(
-        &self,
-        step_idx: usize,
-        instruction_config: InstructionConfiguration,
-        instruction: Instruction,
-    ) -> iced::Element<'_, ActionEditorMessage> {
-        instruction
-            .parameter_order()
-            .iter()
-            .enumerate()
-            .fold(Column::new().spacing(4), |col, (_param_idx, id)| {
-                let (name, kind) = &instruction.parameters()[id];
-                let param_source = &instruction_config.parameter_sources[id];
-                let param_value = &instruction_config.parameter_values[id];
-                let id = id.clone();
-
-                let source_opts = self
-                    .output_list
-                    .iter()
-                    .filter(|(from_step, param_kind, _)| {
-                        *from_step < (step_idx as isize) && param_kind == kind
-                    })
-                    .fold(
-                        Row::new()
-                            .spacing(2)
-                            .push(Button::new(Text::new("Use Literal")).on_press(
-                                ActionEditorMessage::StepParameterSourceChange(
-                                    step_idx,
-                                    id.clone(),
-                                    InstructionParameterSource::Literal,
-                                ),
-                            )),
-                        |row, (_, _, src)| {
-                            row.push(
-                                Button::new(Text::new(format!(
-                                    "Set {}",
-                                    self.friendly_source_string(src)
-                                )))
-                                .on_press(
-                                    ActionEditorMessage::StepParameterSourceChange(
-                                        step_idx,
-                                        id.clone(),
-                                        src.clone(),
-                                    ),
-                                ),
-                            )
-                        },
-                    );
-
-                let literal_input: iced::Element<'_, _> = match param_source {
-                    InstructionParameterSource::Literal => match kind {
-                        ParameterKind::Boolean => {
-                            Checkbox::new("Value", param_value.value_bool(), move |new_val| {
-                                ActionEditorMessage::StepParameterValueChange(
-                                    step_idx,
-                                    id.clone(),
-                                    if new_val { "yes" } else { "no" }.to_string(),
-                                )
-                            })
-                            .into()
-                        }
-                        _ => TextInput::new("Literal value", &param_value.to_string())
-                            .on_input(move |new_val| {
-                                ActionEditorMessage::StepParameterValueChange(
-                                    step_idx,
-                                    id.clone(),
-                                    new_val,
-                                )
-                            })
-                            .width(250)
-                            .into(),
-                    },
-                    _ => Space::new(0, 0).into(),
-                };
-
-                col.push(
-                    row![
-                        Text::new(format!(
-                            "{name} ({kind}) from {}",
-                            self.friendly_source_string(param_source)
-                        )),
-                        literal_input,
-                        Scrollable::new(source_opts).direction(scrollable::Direction::Horizontal(
-                            scrollable::Properties::new()
-                        )),
-                    ]
-                    .spacing(4)
-                    .align_items(iced::Alignment::Center),
-                )
-            })
-            .into()
-    }
-
-    fn ui_steps(&self) -> iced::Element<'_, ActionEditorMessage> {
-        let action = self.currently_open.as_ref().unwrap();
-
-        action
-            .instructions
-            .iter()
-            .enumerate()
-            .fold(
-                Column::new().spacing(4),
-                |col, (idx, instruction_config)| {
-                    let instruction = self
-                        .engines_list
-                        .get_instruction_by_id(&instruction_config.instruction_id)
-                        .unwrap();
-                    let mut outputs_text = String::new();
-                    for (name, kind) in instruction.outputs().values() {
-                        outputs_text.push_str(&format!("{name}: {kind}"));
-                    }
-                    outputs_text = outputs_text.trim_end().to_string();
-                    col.push(Card::new(
-                        Text::new(format!("Step {}: {}", idx + 1, instruction.friendly_name())),
-                        column![
-                            row![
-                                Button::new("×").on_press(ActionEditorMessage::StepDelete(idx)),
-                                Button::new("ʌ").on_press_maybe(if idx == 0 {
-                                    None
-                                } else {
-                                    Some(ActionEditorMessage::StepMoveUp(idx))
-                                }),
-                                Button::new("v").on_press_maybe(
-                                    if (idx + 1) == action.instructions.len() {
-                                        None
-                                    } else {
-                                        Some(ActionEditorMessage::StepMoveDown(idx))
-                                    }
-                                ),
-                                Text::new(instruction.description().clone()),
-                            ]
-                            .spacing(4),
-                            Text::new("Inputs"),
-                            self.ui_instruction_inputs(
-                                idx,
-                                instruction_config.clone(),
-                                instruction.clone()
-                            ),
-                            Text::new("Outputs"),
-                            Text::new(outputs_text),
-                        ]
-                        .spacing(4),
-                    ))
-                },
-            )
-            .into()
-    }
-
-    fn ui_outputs(&self) -> iced::Element<'_, ActionEditorMessage> {
-        let action = self.currently_open.as_ref().unwrap();
-
-        action
-            .outputs
-            .iter()
-            .enumerate()
-            .fold(
-                Column::new().spacing(4),
-                |col, (idx, (name, kind, source))| {
-                    let source_opts = self.output_list.iter().fold(
-                        Row::new().spacing(2),
-                        |row, (_, kind, src)| {
-                            row.push(
-                                Button::new(Text::new(format!(
-                                    "Set {}",
-                                    self.friendly_source_string(src)
-                                )))
-                                .on_press(
-                                    ActionEditorMessage::OutputSourceChange(
-                                        idx,
-                                        kind.clone(),
-                                        src.clone(),
-                                    ),
-                                ),
-                            )
-                        },
-                    );
-
-                    col.push(
-                        row![
-                            Button::new("×").on_press(ActionEditorMessage::OutputDelete(idx)),
-                            Button::new("ʌ").on_press_maybe(if idx == 0 {
-                                None
-                            } else {
-                                Some(ActionEditorMessage::OutputMoveUp(idx))
-                            }),
-                            Button::new("v").on_press_maybe(if (idx + 1) == action.outputs.len() {
-                                None
-                            } else {
-                                Some(ActionEditorMessage::OutputMoveDown(idx))
-                            }),
-                            TextInput::new("Output Name", name)
-                                .on_input(move |s| ActionEditorMessage::OutputNameChange(idx, s)),
-                            Text::new(format!("({kind}) {}", self.friendly_source_string(source))),
-                            Scrollable::new(source_opts).direction(
-                                scrollable::Direction::Horizontal(scrollable::Properties::new())
-                            ),
-                        ]
-                        .spacing(4)
-                        .align_items(iced::Alignment::Center),
-                    )
-                },
-            )
-            .into()
-    }
-
-    /// Update the possible outputs
-    fn update_outputs(&mut self) {
-        self.output_list.clear();
-
-        if let Some(action) = &self.currently_open {
-            for (index, (_name, kind)) in action.parameters.iter().enumerate() {
-                self.output_list.push((
-                    -1,
-                    kind.clone(),
-                    InstructionParameterSource::FromParameter(index),
-                ));
-            }
-
-            for (step, instruction_config) in action.instructions.iter().enumerate() {
-                let instruction = self
-                    .engines_list
-                    .get_instruction_by_id(&instruction_config.instruction_id)
-                    .unwrap();
-                for (id, (_name, kind)) in instruction.outputs() {
-                    self.output_list.push((
-                        step as isize,
-                        kind.clone(),
-                        InstructionParameterSource::FromOutput(step, id.clone()),
-                    ));
-                }
-            }
-        }
-    }
-
-    /// Convert an [`InstructionParameterSource`] to a friendly String by fetching names of parameters
-    /// and results from the currently opened action.
-    fn friendly_source_string(&self, source: &InstructionParameterSource) -> String {
-        if let Some(action) = &self.currently_open {
-            return match source {
-                InstructionParameterSource::Literal => "Literal value".to_owned(),
-                InstructionParameterSource::FromParameter(idx) => {
-                    format!("From Parameter {}", action.parameters[*idx].0)
-                }
-                InstructionParameterSource::FromOutput(step, id) => {
-                    let ic = &action.instructions[*step];
-                    let instruction = self
-                        .engines_list
-                        .get_instruction_by_id(&ic.instruction_id)
-                        .unwrap();
-                    format!("From Step {}: {}", step + 1, instruction.outputs()[id].0)
-                }
-            };
-        }
-        source.to_string()
-    }
-}
-
-impl UiComponent for ActionEditor {
-    type Message = ActionEditorMessage;
-    type MessageOut = ActionEditorMessageOut;
-
-    fn title(&self) -> Option<&str> {
-        Some("Action Editor")
-    }
-
-    fn view(&self) -> iced::Element<'_, Self::Message> {
-        let action = self
-            .currently_open
-            .as_ref()
-            .expect("the action editor can't be open with no open action");
-
-        Scrollable::new(
-            Container::new(
-                column![
-                    // Toolbar
-                    row![
-                        Button::new("Save").on_press(ActionEditorMessage::SaveAction),
-                        Button::new("Save as").on_press(ActionEditorMessage::SaveAsAction),
-                        Button::new("Close Action").on_press(ActionEditorMessage::CloseAction),
-                    ]
-                    .spacing(8),
-                    // Metadata
-                    TextInput::new("Action Name", &action.friendly_name)
-                        .on_input(ActionEditorMessage::NameChanged),
-                    TextInput::new("Action Group", &action.group)
-                        .on_input(ActionEditorMessage::GroupChanged),
-                    TextInput::new("Description", &action.description)
-                        .on_input(ActionEditorMessage::DescriptionChanged),
-                    Rule::horizontal(2),
-                    // Parameters
-                    Text::new("Action Parameters"),
-                    self.ui_parameters(),
-                    Button::new("+ New parameter").on_press(ActionEditorMessage::ParameterCreate),
-                    Rule::horizontal(2),
-                    // Instructions
-                    self.ui_steps(),
-                    combo_box(
-                        &self.add_instruction_combo,
-                        "+ Add a step...",
-                        None,
-                        ActionEditorMessage::StepCreate
-                    ),
-                    Rule::horizontal(2),
-                    // Outputs
-                    Text::new("Action Outputs"),
-                    self.ui_outputs(),
-                    Button::new("+ New output").on_press(ActionEditorMessage::OutputCreate),
-                ]
-                .spacing(8),
-            )
-            .padding(16),
-        )
-        .into()
-    }
-
-    fn update(&mut self, message: Self::Message) -> Option<Self::MessageOut> {
-        match message {
-            ActionEditorMessage::SaveAction => {
-                if let Err(e) = self.save_action(false) {
-                    rfd::MessageDialog::new()
-                        .set_level(rfd::MessageLevel::Error)
-                        .set_title("Failed to save action")
-                        .set_description(&format!("{e}"))
-                        .set_buttons(rfd::MessageButtons::Ok)
-                        .show();
-                }
-            }
-            ActionEditorMessage::SaveAsAction => {
-                if let Err(e) = self.save_action(true) {
-                    rfd::MessageDialog::new()
-                        .set_level(rfd::MessageLevel::Error)
-                        .set_title("Failed to save action")
-                        .set_description(&format!("{e}"))
-                        .set_buttons(rfd::MessageButtons::Ok)
-                        .show();
-                }
-            }
-            ActionEditorMessage::CloseAction => {
-                self.close_action();
-                return Some(ActionEditorMessageOut::CloseActionEditor);
-            }
-
-            ActionEditorMessage::NameChanged(new_name) => {
-                self.currently_open.as_mut().unwrap().friendly_name = new_name;
-                self.modified();
-            }
-            ActionEditorMessage::GroupChanged(new_group) => {
-                self.currently_open.as_mut().unwrap().group = new_group;
-                self.modified();
-            }
-            ActionEditorMessage::DescriptionChanged(new_description) => {
-                self.currently_open.as_mut().unwrap().description = new_description;
-                self.modified();
-            }
-            ActionEditorMessage::ParameterNameChange(idx, new_name) => {
-                let (_, kind) = &self.currently_open.as_mut().unwrap().parameters[idx];
-                self.currently_open.as_mut().unwrap().parameters[idx] = (new_name, kind.clone());
-                self.modified();
-            }
-            ActionEditorMessage::ParameterTypeChange(idx, new_type) => {
-                let action = self.currently_open.as_mut().unwrap();
-                let (name, _) = &action.parameters[idx];
-                action.parameters[idx] = (name.clone(), new_type.clone());
-
-                // Updated any instruction parameters to literals
-                for instruction_config in action.instructions.iter_mut() {
-                    for (_, parameter_source) in instruction_config.parameter_sources.iter_mut() {
-                        if let InstructionParameterSource::FromParameter(p_idx) = parameter_source {
-                            if idx == *p_idx {
-                                // Change to literal
-                                *parameter_source = InstructionParameterSource::Literal;
-                            }
-                        }
-                    }
-                }
-
-                // Update any output kinds
-                for (_, kind, src) in action.outputs.iter_mut() {
-                    if let InstructionParameterSource::FromParameter(p_idx) = src {
-                        if idx == *p_idx {
-                            // Change output type.
-                            *kind = new_type.clone();
-                        }
-                    }
-                }
-
-                self.modified();
-            }
-            ActionEditorMessage::ParameterCreate => {
-                self.currently_open
-                    .as_mut()
-                    .unwrap()
-                    .parameters
-                    .push((String::new(), ParameterKind::String));
-                self.modified();
-            }
-            ActionEditorMessage::ParameterMoveUp(idx) => {
-                let action = self.currently_open.as_mut().unwrap();
-                let params = &mut action.parameters;
-                let val = params.remove(idx);
-                params.insert((idx - 1).max(0), val);
-
-                // Swap idx and (idx - 1)
-                for instruction_config in action.instructions.iter_mut() {
-                    for (_, src) in instruction_config.parameter_sources.iter_mut() {
-                        if let InstructionParameterSource::FromParameter(p_idx) = src {
-                            if *p_idx == idx {
-                                *p_idx = idx - 1;
-                            } else if *p_idx == (idx - 1) {
-                                *p_idx = idx;
-                            }
-                        }
-                    }
-                }
-                for (_, _, src) in action.outputs.iter_mut() {
-                    if let InstructionParameterSource::FromParameter(p_idx) = src {
-                        if *p_idx == idx {
-                            *p_idx = idx - 1;
-                        } else if *p_idx == (idx - 1) {
-                            *p_idx = idx;
-                        }
-                    }
-                }
-
-                self.modified();
-            }
-            ActionEditorMessage::ParameterMoveDown(idx) => {
-                let action = self.currently_open.as_mut().unwrap();
-                let params = &mut action.parameters;
-                let val = params.remove(idx);
-                params.insert((idx + 1).min(params.len()), val);
-
-                // Swap idx and (idx + 1)
-                for instruction_config in action.instructions.iter_mut() {
-                    for (_, src) in instruction_config.parameter_sources.iter_mut() {
-                        if let InstructionParameterSource::FromParameter(p_idx) = src {
-                            if *p_idx == idx {
-                                *p_idx = idx + 1;
-                            } else if *p_idx == (idx + 1) {
-                                *p_idx = idx;
-                            }
-                        }
-                    }
-                }
-                for (_, _, src) in action.outputs.iter_mut() {
-                    if let InstructionParameterSource::FromParameter(p_idx) = src {
-                        if *p_idx == idx {
-                            *p_idx = idx + 1;
-                        } else if *p_idx == (idx + 1) {
-                            *p_idx = idx;
-                        }
-                    }
-                }
-
-                self.modified();
-            }
-            ActionEditorMessage::ParameterDelete(idx) => {
-                let action = self.currently_open.as_mut().unwrap();
-                action.parameters.remove(idx);
-
-                // Reset delete outputs referring to this parameter.
-                action.outputs.retain_mut(|(_, _, src)| match src {
-                    InstructionParameterSource::FromParameter(p_idx) => *p_idx != idx,
-                    _ => true,
-                });
-
-                // Renumber outputs referring to parameters afterwards
-                for (_, _, src) in action.outputs.iter_mut() {
-                    if let InstructionParameterSource::FromParameter(p_idx) = src {
-                        if *p_idx > idx {
-                            *p_idx -= 1
-                        }
-                    }
-                }
-
-                // Reset instruction parameters that referred to idx to Literal
-                // Renumber all items after idx to (idx - 1).
-                for instruction_config in action.instructions.iter_mut() {
-                    for src in instruction_config.parameter_sources.values_mut() {
-                        if let InstructionParameterSource::FromParameter(p_idx) = src {
-                            match (*p_idx).cmp(&idx) {
-                                std::cmp::Ordering::Equal => {
-                                    *src = InstructionParameterSource::Literal
-                                }
-                                std::cmp::Ordering::Greater => *p_idx -= 1,
-                                _ => (),
-                            }
-                        }
-                    }
-                }
-
-                self.modified();
-            }
-
-            ActionEditorMessage::StepCreate(instruction) => {
-                self.currently_open
-                    .as_mut()
-                    .unwrap()
-                    .instructions
-                    .push(InstructionConfiguration::from(instruction.base_instruction));
-                self.modified();
-                self.add_instruction_combo.unfocus();
-            }
-            ActionEditorMessage::StepParameterSourceChange(idx, id, new_source) => {
-                self.currently_open.as_mut().unwrap().instructions[idx]
-                    .parameter_sources
-                    .entry(id)
-                    .and_modify(|v| {
-                        *v = new_source;
-                    });
-                self.modified();
-            }
-            ActionEditorMessage::StepParameterValueChange(idx, id, new_value) => {
-                self.currently_open.as_mut().unwrap().instructions[idx]
-                    .parameter_values
-                    .entry(id)
-                    .and_modify(|v| match v {
-                        ParameterValue::String(v) => *v = new_value,
-                        ParameterValue::Integer(v) => *v = new_value.parse().unwrap_or(*v),
-                        ParameterValue::Decimal(v) => *v = new_value.parse().unwrap_or(*v),
-                        ParameterValue::Boolean(v) => *v = new_value.to_ascii_lowercase() == "yes",
-                    });
-                self.modified();
-            }
-            ActionEditorMessage::StepMoveUp(idx) => {
-                let action = self.currently_open.as_mut().unwrap();
-                let steps = &mut action.instructions;
-                let val = steps.remove(idx);
-                steps.insert((idx - 1).max(0), val);
-
-                // Swap idx and (idx - 1)
-                for instruction_config in action.instructions.iter_mut() {
-                    for (_, src) in instruction_config.parameter_sources.iter_mut() {
-                        if let InstructionParameterSource::FromOutput(p_idx, _) = src {
-                            if *p_idx == idx {
-                                *p_idx = idx - 1;
-                            } else if *p_idx == (idx - 1) {
-                                *p_idx = idx;
-                            }
-                        }
-                    }
-                }
-                for (_, _, src) in action.outputs.iter_mut() {
-                    if let InstructionParameterSource::FromOutput(p_idx, _) = src {
-                        if *p_idx == idx {
-                            *p_idx = idx - 1;
-                        } else if *p_idx == (idx - 1) {
-                            *p_idx = idx;
-                        }
-                    }
-                }
-
-                self.modified();
-            }
-            ActionEditorMessage::StepMoveDown(idx) => {
-                let action = self.currently_open.as_mut().unwrap();
-                let steps = &mut action.instructions;
-                let val = steps.remove(idx);
-                steps.insert((idx + 1).min(steps.len()), val);
-
-                // Swap idx and (idx + 1)
-                for instruction_config in action.instructions.iter_mut() {
-                    for (_, src) in instruction_config.parameter_sources.iter_mut() {
-                        if let InstructionParameterSource::FromOutput(p_idx, _) = src {
-                            if *p_idx == idx {
-                                *p_idx = idx + 1;
-                            } else if *p_idx == (idx + 1) {
-                                *p_idx = idx;
-                            }
-                        }
-                    }
-                }
-                for (_, _, src) in action.outputs.iter_mut() {
-                    if let InstructionParameterSource::FromOutput(p_idx, _) = src {
-                        if *p_idx == idx {
-                            *p_idx = idx + 1;
-                        } else if *p_idx == (idx + 1) {
-                            *p_idx = idx;
-                        }
-                    }
-                }
-
-                self.modified();
-            }
-            ActionEditorMessage::StepDelete(idx) => {
-                let action = self.currently_open.as_mut().unwrap();
-                action.instructions.remove(idx);
-
-                // Reset delete outputs referring to this step.
-                action.outputs.retain_mut(|(_, _, src)| match src {
-                    InstructionParameterSource::FromOutput(p_idx, _) => *p_idx != idx,
-                    _ => true,
-                });
-
-                // Renumber outputs referring to steps afterwards
-                for (_, _, src) in action.outputs.iter_mut() {
-                    if let InstructionParameterSource::FromOutput(p_idx, _) = src {
-                        if *p_idx > idx {
-                            *p_idx -= 1
-                        }
-                    }
-                }
-
-                // Reset instruction parameters that referred to idx to Literal
-                // Renumber all items after idx to (idx - 1).
-                for instruction_config in action.instructions.iter_mut() {
-                    for src in instruction_config.parameter_sources.values_mut() {
-                        if let InstructionParameterSource::FromOutput(p_idx, _) = src {
-                            match (*p_idx).cmp(&idx) {
-                                std::cmp::Ordering::Equal => {
-                                    *src = InstructionParameterSource::Literal
-                                }
-                                std::cmp::Ordering::Greater => *p_idx -= 1,
-                                _ => (),
-                            }
-                        }
-                    }
-                }
-
-                self.modified();
-            }
-
-            ActionEditorMessage::OutputNameChange(idx, new_name) => {
-                let (_, kind, src) = &self.currently_open.as_mut().unwrap().outputs[idx];
-                self.currently_open.as_mut().unwrap().outputs[idx] =
-                    (new_name, kind.clone(), src.clone());
-                self.modified();
-            }
-            ActionEditorMessage::OutputSourceChange(idx, new_type, new_source) => {
-                let (name, _, _) = &self.currently_open.as_mut().unwrap().outputs[idx];
-                self.currently_open.as_mut().unwrap().outputs[idx] =
-                    (name.clone(), new_type, new_source);
-                self.modified();
-            }
-            ActionEditorMessage::OutputCreate => {
-                if let Some((_, kind, default_output)) = self.output_list.get(0) {
-                    self.currently_open.as_mut().unwrap().outputs.push((
-                        String::new(),
-                        kind.clone(),
-                        default_output.clone(),
-                    ));
-                    self.modified();
-                } else {
-                    rfd::MessageDialog::new()
-                        .set_level(rfd::MessageLevel::Warning)
-                        .set_buttons(rfd::MessageButtons::Ok)
-                        .set_title("No source")
-                        .set_description("No source for output data. Add a parameter or a step.")
-                        .show();
-                }
-            }
-            ActionEditorMessage::OutputMoveUp(idx) => {
-                let outputs = &mut self.currently_open.as_mut().unwrap().outputs;
-                let val = outputs.remove(idx);
-                outputs.insert((idx - 1).max(0), val);
-                self.modified();
-            }
-            ActionEditorMessage::OutputMoveDown(idx) => {
-                let outputs = &mut self.currently_open.as_mut().unwrap().outputs;
-                let val = outputs.remove(idx);
-                outputs.insert((idx + 1).min(outputs.len()), val);
-                self.modified();
-            }
-            ActionEditorMessage::OutputDelete(idx) => {
-                self.currently_open.as_mut().unwrap().outputs.remove(idx);
-                self.modified();
-            }
-        };
-        self.update_outputs();
-        None
-    }
-}
-=======
-use std::{env, fmt, fs, path::PathBuf, sync::Arc};
-
-use iced::widget::{
-    column, combo_box, row, scrollable, Button, Checkbox, Column, Container, PickList, Row, Rule,
-    Scrollable, Space, Text, TextInput,
-};
-use iced_aw::Card;
-use testangel::{
-    ipc::EngineList,
-    types::{Action, InstructionConfiguration, InstructionParameterSource},
-};
-use testangel_ipc::prelude::{Instruction, ParameterKind, ParameterValue};
-
-use super::UiComponent;
-
-#[derive(Clone, Debug)]
-pub enum ActionEditorMessage {
-    SaveAction,
-    SaveAsAction,
-    CloseAction,
-
-    NameChanged(String),
-    GroupChanged(String),
-    DescriptionChanged(String),
-
-    ParameterCreate,
-    ParameterNameChange(usize, String),
-    ParameterTypeChange(usize, ParameterKind),
-    ParameterMoveUp(usize),
-    ParameterMoveDown(usize),
-    ParameterDelete(usize),
-
-    StepCreate(AvailableInstruction),
-    StepChangeComment(usize, String),
-    StepChangeRunIf(usize, InstructionParameterSource),
-    StepParameterSourceChange(usize, String, InstructionParameterSource),
-    StepParameterValueChange(usize, String, String),
-    StepMoveUp(usize),
-    StepMoveDown(usize),
-    StepDelete(usize),
-
-    OutputCreate,
-    OutputNameChange(usize, String),
-    OutputMoveUp(usize),
-    OutputMoveDown(usize),
-    OutputDelete(usize),
-    OutputSourceChange(usize, ParameterKind, InstructionParameterSource),
-}
-
-#[derive(Clone, Debug)]
-pub enum ActionEditorMessageOut {
-    CloseActionEditor,
-}
-
-pub enum SaveOrOpenActionError {
-    IoError(std::io::Error),
-    ParsingError(ron::error::SpannedError),
-    SerializingError(ron::Error),
-    ActionNotVersionCompatible,
-    MissingInstruction(String),
-}
-
-impl fmt::Display for SaveOrOpenActionError {
-    fn fmt(&self, f: &mut fmt::Formatter<'_>) -> fmt::Result {
-        match self {
-            Self::IoError(e) => write!(f, "I/O Error: {e}"),
-            Self::ParsingError(e) => write!(f, "Parsing Error: {e}"),
-            Self::SerializingError(e) => write!(f, "Serializing error: {e}"),
-            Self::ActionNotVersionCompatible => write!(
-                f,
-                "This action is not compatible with this version of TestAngel."
-            ),
-            Self::MissingInstruction(instruction_id) => write!(
-                f,
-                "The action contains an instruction ({instruction_id}) which could not be loaded."
-            ),
-        }
-    }
-}
-
-#[derive(Clone, Debug)]
-pub struct AvailableInstruction {
-    /// The friendly name of this instruction.
-    engine_name: String,
-    /// The friendly name of this instruction.
-    friendly_name: String,
-    /// The instruction this is based on.
-    base_instruction: Instruction,
-}
-
-impl fmt::Display for AvailableInstruction {
-    fn fmt(&self, f: &mut fmt::Formatter<'_>) -> fmt::Result {
-        write!(f, "{}: {}", self.engine_name, self.friendly_name)
-    }
-}
-
-pub struct ActionEditor {
-    engines_list: Arc<EngineList>,
-    output_list: Vec<(isize, ParameterKind, InstructionParameterSource)>,
-    add_instruction_combo: combo_box::State<AvailableInstruction>,
-
-    currently_open: Option<Action>,
-    current_path: Option<PathBuf>,
-    needs_saving: bool,
-}
-
-impl Default for ActionEditor {
-    fn default() -> Self {
-        Self {
-            engines_list: Arc::new(EngineList::default()),
-            output_list: vec![],
-            add_instruction_combo: combo_box::State::new(Vec::new()),
-            currently_open: None,
-            current_path: None,
-            needs_saving: false,
-        }
-    }
-}
-
-impl ActionEditor {
-    /// Initialise a new ActionEditor with the provided [`ActionMap`].
-    pub(crate) fn new(engines_list: Arc<EngineList>) -> Self {
-        let mut available_instructions = vec![];
-        for engine in engines_list.inner() {
-            for instruction in &engine.instructions {
-                available_instructions.push(AvailableInstruction {
-                    engine_name: engine.name.clone(),
-                    friendly_name: instruction.friendly_name().clone(),
-                    base_instruction: instruction.clone(),
-                });
-            }
-        }
-
-        Self {
-            engines_list,
-            add_instruction_combo: combo_box::State::new(available_instructions),
-            ..Default::default()
-        }
-    }
-
-    /// Create a new action and open it
-    pub(crate) fn new_action(&mut self) {
-        self.offer_to_save_default_error_handling();
-        self.currently_open = Some(Action::default());
-        self.current_path = None;
-        self.needs_saving = true;
-    }
-
-    /// Open an action
-    pub(crate) fn open_action(&mut self, file: PathBuf) -> Result<(), SaveOrOpenActionError> {
-        self.offer_to_save_default_error_handling();
-        let action: Action =
-            ron::from_str(&fs::read_to_string(&file).map_err(SaveOrOpenActionError::IoError)?)
-                .map_err(SaveOrOpenActionError::ParsingError)?;
-        if action.version() != 1 {
-            return Err(SaveOrOpenActionError::ActionNotVersionCompatible);
-        }
-        for ic in &action.instructions {
-            if self
-                .engines_list
-                .get_instruction_by_id(&ic.instruction_id)
-                .is_none()
-            {
-                return Err(SaveOrOpenActionError::MissingInstruction(
-                    ic.instruction_id.clone(),
-                ));
-            }
-        }
-        self.currently_open = Some(action);
-        self.current_path = Some(file);
-        self.needs_saving = false;
-        self.update_outputs();
-        Ok(())
-    }
-
-    /// Offer to save if it is needed
-    fn offer_to_save(&mut self) -> Result<(), SaveOrOpenActionError> {
-        if self.needs_saving
-            && rfd::MessageDialog::new()
-                .set_level(rfd::MessageLevel::Info)
-                .set_title("Do you want to save this action?")
-                .set_description("This action has been modified. Do you want to save it?")
-                .set_buttons(rfd::MessageButtons::YesNo)
-                .show()
-        {
-            self.save_action(false)?;
-        }
-        Ok(())
-    }
-
-    /// Offer to save if it is needed with default error handling
-    fn offer_to_save_default_error_handling(&mut self) {
-        if let Err(e) = self.offer_to_save() {
-            rfd::MessageDialog::new()
-                .set_level(rfd::MessageLevel::Error)
-                .set_title("Failed to save action")
-                .set_description(&format!("{e}"))
-                .set_buttons(rfd::MessageButtons::Ok)
-                .show();
-        }
-    }
-
-    /// Save the currently opened action
-    fn save_action(&mut self, always_prompt_where: bool) -> Result<(), SaveOrOpenActionError> {
-        self.needs_saving = false;
-
-        if always_prompt_where && self.current_path.is_some() {
-            // If this is a true 'save as' scenario, we need to generate a new UUID
-            self.currently_open.as_mut().unwrap().new_id();
-        }
-
-        if always_prompt_where || self.current_path.is_none() {
-            // Populate save path
-            if let Some(file) = rfd::FileDialog::new()
-                .add_filter("TestAngel Actions", &["taaction"])
-                .set_title("Save Action")
-                .set_directory(env::var("ACTION_DIR").unwrap_or("./actions".to_owned()))
-                .save_file()
-            {
-                self.current_path = Some(file.with_extension("taaction"));
-            } else {
-                return Ok(());
-            }
-        }
-
-        // Save
-        let save_path = self.current_path.as_ref().unwrap();
-        let data = ron::to_string(self.currently_open.as_ref().unwrap())
-            .map_err(SaveOrOpenActionError::SerializingError)?;
-        fs::write(save_path, data).map_err(SaveOrOpenActionError::IoError)?;
-        self.needs_saving = false;
-        Ok(())
-    }
-
-    /// Close the currently opened action
-    fn close_action(&mut self) {
-        self.offer_to_save_default_error_handling();
-        self.currently_open = None;
-        self.current_path = None;
-        self.needs_saving = false;
-    }
-
-    /// Hint that the open action has been modified.
-    fn modified(&mut self) {
-        self.needs_saving = true;
-    }
-
-    /// Generate the UI for the action parameters
-    fn ui_parameters(&self) -> iced::Element<'_, ActionEditorMessage> {
-        let action = self.currently_open.as_ref().unwrap();
-
-        action
-            .parameters
-            .iter()
-            .enumerate()
-            .fold(Column::new().spacing(4), |col, (idx, (name, kind))| {
-                col.push(
-                    row![
-                        Button::new("×").on_press(ActionEditorMessage::ParameterDelete(idx)),
-                        Button::new("ʌ").on_press_maybe(if idx == 0 {
-                            None
-                        } else {
-                            Some(ActionEditorMessage::ParameterMoveUp(idx))
-                        }),
-                        Button::new("v").on_press_maybe(if (idx + 1) == action.parameters.len() {
-                            None
-                        } else {
-                            Some(ActionEditorMessage::ParameterMoveDown(idx))
-                        }),
-                        TextInput::new("Parameter Name", name)
-                            .on_input(move |s| ActionEditorMessage::ParameterNameChange(idx, s)),
-                        PickList::new(
-                            &[
-                                ParameterKind::String,
-                                ParameterKind::Integer,
-                                ParameterKind::Decimal,
-                                ParameterKind::Boolean,
-                            ][..],
-                            Some(kind.clone()),
-                            move |k| ActionEditorMessage::ParameterTypeChange(idx, k)
-                        )
-                        .placeholder("Parameter Kind"),
-                    ]
-                    .spacing(4)
-                    .align_items(iced::Alignment::Center),
-                )
-            })
-            .into()
-    }
-
-    fn ui_instruction_inputs(
-        &self,
-        step_idx: usize,
-        instruction_config: InstructionConfiguration,
-        instruction: Instruction,
-    ) -> iced::Element<'_, ActionEditorMessage> {
-        instruction
-            .parameter_order()
-            .iter()
-            .enumerate()
-            .fold(Column::new().spacing(4), |col, (_param_idx, id)| {
-                let (name, kind) = &instruction.parameters()[id];
-                let param_source = &instruction_config.parameter_sources[id];
-                let param_value = &instruction_config.parameter_values[id];
-                let id = id.clone();
-
-                let source_opts = self
-                    .output_list
-                    .iter()
-                    .filter(|(from_step, param_kind, _)| {
-                        *from_step < (step_idx as isize) && param_kind == kind
-                    })
-                    .fold(
-                        Row::new()
-                            .spacing(2)
-                            .push(Button::new(Text::new("Use Literal")).on_press(
-                                ActionEditorMessage::StepParameterSourceChange(
-                                    step_idx,
-                                    id.clone(),
-                                    InstructionParameterSource::Literal,
-                                ),
-                            )),
-                        |row, (_, _, src)| {
-                            row.push(
-                                Button::new(Text::new(format!(
-                                    "Set {}",
-                                    self.friendly_source_string(src)
-                                )))
-                                .on_press(
-                                    ActionEditorMessage::StepParameterSourceChange(
-                                        step_idx,
-                                        id.clone(),
-                                        src.clone(),
-                                    ),
-                                ),
-                            )
-                        },
-                    );
-
-                let literal_input: iced::Element<'_, _> = match param_source {
-                    InstructionParameterSource::Literal => match kind {
-                        ParameterKind::Boolean => {
-                            Checkbox::new("Value", param_value.value_bool(), move |new_val| {
-                                ActionEditorMessage::StepParameterValueChange(
-                                    step_idx,
-                                    id.clone(),
-                                    if new_val { "yes" } else { "no" }.to_string(),
-                                )
-                            })
-                            .into()
-                        }
-                        _ => TextInput::new("Literal value", &param_value.to_string())
-                            .on_input(move |new_val| {
-                                ActionEditorMessage::StepParameterValueChange(
-                                    step_idx,
-                                    id.clone(),
-                                    new_val,
-                                )
-                            })
-                            .width(250)
-                            .into(),
-                    },
-                    _ => Space::new(0, 0).into(),
-                };
-
-                col.push(
-                    row![
-                        Text::new(format!(
-                            "{name} ({kind}) from {}",
-                            self.friendly_source_string(param_source)
-                        )),
-                        literal_input,
-                        Scrollable::new(source_opts).direction(scrollable::Direction::Horizontal(
-                            scrollable::Properties::new()
-                        )),
-                    ]
-                    .spacing(4)
-                    .align_items(iced::Alignment::Center),
-                )
-            })
-            .into()
-    }
-
-    fn ui_steps(&self) -> iced::Element<'_, ActionEditorMessage> {
-        let action = self.currently_open.as_ref().unwrap();
-
-        action
-            .instructions
-            .iter()
-            .enumerate()
-            .fold(
-                Column::new().spacing(4),
-                |col, (idx, instruction_config)| {
-                    let instruction = self
-                        .engines_list
-                        .get_instruction_by_id(&instruction_config.instruction_id)
-                        .unwrap();
-
-                    let run_if_set = instruction_config.run_if.clone();
-                    let run_if_opts = self
-                        .output_list
-                        .iter()
-                        .filter(|(from_step, param_kind, _)| {
-                            *from_step < (idx as isize) && *param_kind == ParameterKind::Boolean
-                        })
-                        .fold(
-                            Row::new().spacing(2).push(
-                                Button::new(Text::new("Always Run")).on_press_maybe(
-                                    if let InstructionParameterSource::Literal = run_if_set {
-                                        None
-                                    } else {
-                                        Some(ActionEditorMessage::StepChangeRunIf(
-                                            idx,
-                                            InstructionParameterSource::Literal,
-                                        ))
-                                    },
-                                ),
-                            ),
-                            |row, (_, _, src)| {
-                                row.push(
-                                    Button::new(Text::new(format!(
-                                        "Run if {}",
-                                        self.friendly_source_string(src)
-                                    )))
-                                    .on_press_maybe(
-                                        if run_if_set != *src {
-                                            Some(ActionEditorMessage::StepChangeRunIf(
-                                                idx,
-                                                src.clone(),
-                                            ))
-                                        } else {
-                                            None
-                                        },
-                                    ),
-                                )
-                            },
-                        );
-
-                    let mut outputs_text = String::new();
-                    for (name, kind) in instruction.outputs().values() {
-                        outputs_text.push_str(&format!("{name}: {kind}"));
-                    }
-                    outputs_text = outputs_text.trim_end().to_string();
-                    col.push(Card::new(
-                        Text::new(format!("Step {}: {}", idx + 1, instruction.friendly_name())),
-                        column![
-                            row![
-                                Button::new("×").on_press(ActionEditorMessage::StepDelete(idx)),
-                                Button::new("ʌ").on_press_maybe(if idx == 0 {
-                                    None
-                                } else {
-                                    Some(ActionEditorMessage::StepMoveUp(idx))
-                                }),
-                                Button::new("v").on_press_maybe(
-                                    if (idx + 1) == action.instructions.len() {
-                                        None
-                                    } else {
-                                        Some(ActionEditorMessage::StepMoveDown(idx))
-                                    }
-                                ),
-                                Text::new(instruction.description().clone()),
-                            ]
-                            .spacing(4),
-                            TextInput::new("Comment", &instruction_config.comment).on_input(
-                                move |new_comment| ActionEditorMessage::StepChangeComment(
-                                    idx,
-                                    new_comment
-                                )
-                            ),
-                            row![
-                                Text::new("Run if:"),
-                                Scrollable::new(run_if_opts).direction(
-                                    scrollable::Direction::Horizontal(scrollable::Properties::new())
-                                )
-                            ]
-                            .spacing(4),
-                            Text::new("Inputs"),
-                            self.ui_instruction_inputs(
-                                idx,
-                                instruction_config.clone(),
-                                instruction.clone()
-                            ),
-                            Text::new("Outputs"),
-                            Text::new(outputs_text),
-                        ]
-                        .spacing(4),
-                    ))
-                },
-            )
-            .into()
-    }
-
-    fn ui_outputs(&self) -> iced::Element<'_, ActionEditorMessage> {
-        let action = self.currently_open.as_ref().unwrap();
-
-        action
-            .outputs
-            .iter()
-            .enumerate()
-            .fold(
-                Column::new().spacing(4),
-                |col, (idx, (name, kind, source))| {
-                    let source_opts = self.output_list.iter().fold(
-                        Row::new().spacing(2),
-                        |row, (_, kind, src)| {
-                            row.push(
-                                Button::new(Text::new(format!(
-                                    "Set {}",
-                                    self.friendly_source_string(src)
-                                )))
-                                .on_press(
-                                    ActionEditorMessage::OutputSourceChange(
-                                        idx,
-                                        kind.clone(),
-                                        src.clone(),
-                                    ),
-                                ),
-                            )
-                        },
-                    );
-
-                    col.push(
-                        row![
-                            Button::new("×").on_press(ActionEditorMessage::OutputDelete(idx)),
-                            Button::new("ʌ").on_press_maybe(if idx == 0 {
-                                None
-                            } else {
-                                Some(ActionEditorMessage::OutputMoveUp(idx))
-                            }),
-                            Button::new("v").on_press_maybe(if (idx + 1) == action.outputs.len() {
-                                None
-                            } else {
-                                Some(ActionEditorMessage::OutputMoveDown(idx))
-                            }),
-                            TextInput::new("Output Name", name)
-                                .on_input(move |s| ActionEditorMessage::OutputNameChange(idx, s)),
-                            Text::new(format!("({kind}) {}", self.friendly_source_string(source))),
-                            Scrollable::new(source_opts).direction(
-                                scrollable::Direction::Horizontal(scrollable::Properties::new())
-                            ),
-                        ]
-                        .spacing(4)
-                        .align_items(iced::Alignment::Center),
-                    )
-                },
-            )
-            .into()
-    }
-
-    /// Update the possible outputs
-    fn update_outputs(&mut self) {
-        self.output_list.clear();
-
-        if let Some(action) = &self.currently_open {
-            for (index, (_name, kind)) in action.parameters.iter().enumerate() {
-                self.output_list.push((
-                    -1,
-                    kind.clone(),
-                    InstructionParameterSource::FromParameter(index),
-                ));
-            }
-
-            for (step, instruction_config) in action.instructions.iter().enumerate() {
-                let instruction = self
-                    .engines_list
-                    .get_instruction_by_id(&instruction_config.instruction_id)
-                    .unwrap();
-                for (id, (_name, kind)) in instruction.outputs() {
-                    self.output_list.push((
-                        step as isize,
-                        kind.clone(),
-                        InstructionParameterSource::FromOutput(step, id.clone()),
-                    ));
-                }
-            }
-        }
-    }
-
-    /// Convert an [`InstructionParameterSource`] to a friendly String by fetching names of parameters
-    /// and results from the currently opened action.
-    fn friendly_source_string(&self, source: &InstructionParameterSource) -> String {
-        if let Some(action) = &self.currently_open {
-            return match source {
-                InstructionParameterSource::Literal => "Literal value".to_owned(),
-                InstructionParameterSource::FromParameter(idx) => {
-                    format!("Parameter {}", action.parameters[*idx].0)
-                }
-                InstructionParameterSource::FromOutput(step, id) => {
-                    let ic = &action.instructions[*step];
-                    let instruction = self
-                        .engines_list
-                        .get_instruction_by_id(&ic.instruction_id)
-                        .unwrap();
-                    format!("Step {}: {}", step + 1, instruction.outputs()[id].0)
-                }
-            };
-        }
-        source.to_string()
-    }
-}
-
-impl UiComponent for ActionEditor {
-    type Message = ActionEditorMessage;
-    type MessageOut = ActionEditorMessageOut;
-
-    fn title(&self) -> Option<&str> {
-        Some("Action Editor")
-    }
-
-    fn view(&self) -> iced::Element<'_, Self::Message> {
-        let action = self
-            .currently_open
-            .as_ref()
-            .expect("the action editor can't be open with no open action");
-
-        Scrollable::new(
-            Container::new(
-                column![
-                    // Toolbar
-                    row![
-                        Button::new("Save").on_press(ActionEditorMessage::SaveAction),
-                        Button::new("Save as").on_press(ActionEditorMessage::SaveAsAction),
-                        Button::new("Close Action").on_press(ActionEditorMessage::CloseAction),
-                    ]
-                    .spacing(8),
-                    // Metadata
-                    TextInput::new("Action Name", &action.friendly_name)
-                        .on_input(ActionEditorMessage::NameChanged),
-                    TextInput::new("Action Group", &action.group)
-                        .on_input(ActionEditorMessage::GroupChanged),
-                    TextInput::new("Description", &action.description)
-                        .on_input(ActionEditorMessage::DescriptionChanged),
-                    Rule::horizontal(2),
-                    // Parameters
-                    Text::new("Action Parameters"),
-                    self.ui_parameters(),
-                    Button::new("+ New parameter").on_press(ActionEditorMessage::ParameterCreate),
-                    Rule::horizontal(2),
-                    // Instructions
-                    self.ui_steps(),
-                    combo_box(
-                        &self.add_instruction_combo,
-                        "+ Add a step...",
-                        None,
-                        ActionEditorMessage::StepCreate
-                    ),
-                    Rule::horizontal(2),
-                    // Outputs
-                    Text::new("Action Outputs"),
-                    self.ui_outputs(),
-                    Button::new("+ New output").on_press(ActionEditorMessage::OutputCreate),
-                ]
-                .spacing(8),
-            )
-            .padding(16),
-        )
-        .into()
-    }
-
-    fn update(&mut self, message: Self::Message) -> Option<Self::MessageOut> {
-        match message {
-            ActionEditorMessage::SaveAction => {
-                if let Err(e) = self.save_action(false) {
-                    rfd::MessageDialog::new()
-                        .set_level(rfd::MessageLevel::Error)
-                        .set_title("Failed to save action")
-                        .set_description(&format!("{e}"))
-                        .set_buttons(rfd::MessageButtons::Ok)
-                        .show();
-                }
-            }
-            ActionEditorMessage::SaveAsAction => {
-                if let Err(e) = self.save_action(true) {
-                    rfd::MessageDialog::new()
-                        .set_level(rfd::MessageLevel::Error)
-                        .set_title("Failed to save action")
-                        .set_description(&format!("{e}"))
-                        .set_buttons(rfd::MessageButtons::Ok)
-                        .show();
-                }
-            }
-            ActionEditorMessage::CloseAction => {
-                self.close_action();
-                return Some(ActionEditorMessageOut::CloseActionEditor);
-            }
-
-            ActionEditorMessage::NameChanged(new_name) => {
-                self.currently_open.as_mut().unwrap().friendly_name = new_name;
-                self.modified();
-            }
-            ActionEditorMessage::GroupChanged(new_group) => {
-                self.currently_open.as_mut().unwrap().group = new_group;
-                self.modified();
-            }
-            ActionEditorMessage::DescriptionChanged(new_description) => {
-                self.currently_open.as_mut().unwrap().description = new_description;
-                self.modified();
-            }
-            ActionEditorMessage::ParameterNameChange(idx, new_name) => {
-                let (_, kind) = &self.currently_open.as_mut().unwrap().parameters[idx];
-                self.currently_open.as_mut().unwrap().parameters[idx] = (new_name, kind.clone());
-                self.modified();
-            }
-            ActionEditorMessage::ParameterTypeChange(idx, new_type) => {
-                let action = self.currently_open.as_mut().unwrap();
-                let (name, _) = &action.parameters[idx];
-                action.parameters[idx] = (name.clone(), new_type.clone());
-
-                for instruction_config in action.instructions.iter_mut() {
-                    // Update any run ifs to literals
-                    if let InstructionParameterSource::FromParameter(p_idx) =
-                        instruction_config.run_if
-                    {
-                        if idx == p_idx {
-                            // Change to literal
-                            instruction_config.run_if = InstructionParameterSource::Literal;
-                        }
-                    }
-
-                    // Updated any instruction parameters to literals
-                    for (_, parameter_source) in instruction_config.parameter_sources.iter_mut() {
-                        if let InstructionParameterSource::FromParameter(p_idx) = parameter_source {
-                            if idx == *p_idx {
-                                // Change to literal
-                                *parameter_source = InstructionParameterSource::Literal;
-                            }
-                        }
-                    }
-                }
-
-                // Update any output kinds
-                for (_, kind, src) in action.outputs.iter_mut() {
-                    if let InstructionParameterSource::FromParameter(p_idx) = src {
-                        if idx == *p_idx {
-                            // Change output type.
-                            *kind = new_type.clone();
-                        }
-                    }
-                }
-
-                self.modified();
-            }
-            ActionEditorMessage::ParameterCreate => {
-                self.currently_open
-                    .as_mut()
-                    .unwrap()
-                    .parameters
-                    .push((String::new(), ParameterKind::String));
-                self.modified();
-            }
-            ActionEditorMessage::ParameterMoveUp(idx) => {
-                let action = self.currently_open.as_mut().unwrap();
-                let params = &mut action.parameters;
-                let val = params.remove(idx);
-                params.insert((idx - 1).max(0), val);
-
-                // Swap idx and (idx - 1)
-                for instruction_config in action.instructions.iter_mut() {
-                    if let InstructionParameterSource::FromParameter(p_idx) =
-                        &mut instruction_config.run_if
-                    {
-                        if *p_idx == idx {
-                            *p_idx = idx - 1;
-                        } else if *p_idx == (idx - 1) {
-                            *p_idx = idx;
-                        }
-                    }
-
-                    for (_, src) in instruction_config.parameter_sources.iter_mut() {
-                        if let InstructionParameterSource::FromParameter(p_idx) = src {
-                            if *p_idx == idx {
-                                *p_idx = idx - 1;
-                            } else if *p_idx == (idx - 1) {
-                                *p_idx = idx;
-                            }
-                        }
-                    }
-                }
-                for (_, _, src) in action.outputs.iter_mut() {
-                    if let InstructionParameterSource::FromParameter(p_idx) = src {
-                        if *p_idx == idx {
-                            *p_idx = idx - 1;
-                        } else if *p_idx == (idx - 1) {
-                            *p_idx = idx;
-                        }
-                    }
-                }
-
-                self.modified();
-            }
-            ActionEditorMessage::ParameterMoveDown(idx) => {
-                let action = self.currently_open.as_mut().unwrap();
-                let params = &mut action.parameters;
-                let val = params.remove(idx);
-                params.insert((idx + 1).min(params.len()), val);
-
-                // Swap idx and (idx + 1)
-                for instruction_config in action.instructions.iter_mut() {
-                    if let InstructionParameterSource::FromParameter(p_idx) =
-                        &mut instruction_config.run_if
-                    {
-                        if *p_idx == idx {
-                            *p_idx = idx + 1;
-                        } else if *p_idx == (idx + 1) {
-                            *p_idx = idx;
-                        }
-                    }
-
-                    for (_, src) in instruction_config.parameter_sources.iter_mut() {
-                        if let InstructionParameterSource::FromParameter(p_idx) = src {
-                            if *p_idx == idx {
-                                *p_idx = idx + 1;
-                            } else if *p_idx == (idx + 1) {
-                                *p_idx = idx;
-                            }
-                        }
-                    }
-                }
-                for (_, _, src) in action.outputs.iter_mut() {
-                    if let InstructionParameterSource::FromParameter(p_idx) = src {
-                        if *p_idx == idx {
-                            *p_idx = idx + 1;
-                        } else if *p_idx == (idx + 1) {
-                            *p_idx = idx;
-                        }
-                    }
-                }
-
-                self.modified();
-            }
-            ActionEditorMessage::ParameterDelete(idx) => {
-                let action = self.currently_open.as_mut().unwrap();
-                action.parameters.remove(idx);
-
-                // Reset delete outputs referring to this parameter.
-                action.outputs.retain_mut(|(_, _, src)| match src {
-                    InstructionParameterSource::FromParameter(p_idx) => *p_idx != idx,
-                    _ => true,
-                });
-
-                // Renumber outputs referring to parameters afterwards
-                for (_, _, src) in action.outputs.iter_mut() {
-                    if let InstructionParameterSource::FromParameter(p_idx) = src {
-                        if *p_idx > idx {
-                            *p_idx -= 1
-                        }
-                    }
-                }
-
-                // Reset instruction parameters that referred to idx to Literal
-                // Renumber all items after idx to (idx - 1).
-                for instruction_config in action.instructions.iter_mut() {
-                    if let InstructionParameterSource::FromParameter(p_idx) =
-                        &mut instruction_config.run_if
-                    {
-                        match (*p_idx).cmp(&idx) {
-                            std::cmp::Ordering::Equal => {
-                                instruction_config.run_if = InstructionParameterSource::Literal
-                            }
-                            std::cmp::Ordering::Greater => *p_idx -= 1,
-                            _ => (),
-                        }
-                    }
-
-                    for src in instruction_config.parameter_sources.values_mut() {
-                        if let InstructionParameterSource::FromParameter(p_idx) = src {
-                            match (*p_idx).cmp(&idx) {
-                                std::cmp::Ordering::Equal => {
-                                    *src = InstructionParameterSource::Literal
-                                }
-                                std::cmp::Ordering::Greater => *p_idx -= 1,
-                                _ => (),
-                            }
-                        }
-                    }
-                }
-
-                self.modified();
-            }
-
-            ActionEditorMessage::StepCreate(instruction) => {
-                self.currently_open
-                    .as_mut()
-                    .unwrap()
-                    .instructions
-                    .push(InstructionConfiguration::from(instruction.base_instruction));
-                self.modified();
-                self.add_instruction_combo.unfocus();
-            }
-            ActionEditorMessage::StepChangeComment(step, new_comment) => {
-                self.currently_open.as_mut().unwrap().instructions[step].comment = new_comment;
-                self.modified();
-            }
-            ActionEditorMessage::StepChangeRunIf(step, new_run_if) => {
-                self.currently_open.as_mut().unwrap().instructions[step].run_if = new_run_if;
-                self.modified();
-            }
-            ActionEditorMessage::StepParameterSourceChange(idx, id, new_source) => {
-                self.currently_open.as_mut().unwrap().instructions[idx]
-                    .parameter_sources
-                    .entry(id)
-                    .and_modify(|v| {
-                        *v = new_source;
-                    });
-                self.modified();
-            }
-            ActionEditorMessage::StepParameterValueChange(idx, id, new_value) => {
-                self.currently_open.as_mut().unwrap().instructions[idx]
-                    .parameter_values
-                    .entry(id)
-                    .and_modify(|v| match v {
-                        ParameterValue::String(v) => *v = new_value,
-                        ParameterValue::Integer(v) => *v = new_value.parse().unwrap_or(*v),
-                        ParameterValue::Decimal(v) => *v = new_value.parse().unwrap_or(*v),
-                        ParameterValue::Boolean(v) => *v = new_value.to_ascii_lowercase() == "yes",
-                    });
-                self.modified();
-            }
-            ActionEditorMessage::StepMoveUp(idx) => {
-                let action = self.currently_open.as_mut().unwrap();
-                let steps = &mut action.instructions;
-                let val = steps.remove(idx);
-                steps.insert((idx - 1).max(0), val);
-
-                // Swap idx and (idx - 1)
-                for instruction_config in action.instructions.iter_mut() {
-                    if let InstructionParameterSource::FromParameter(p_idx) =
-                        &mut instruction_config.run_if
-                    {
-                        if *p_idx == idx {
-                            *p_idx = idx - 1;
-                        } else if *p_idx == (idx - 1) {
-                            *p_idx = idx;
-                        }
-                    }
-
-                    for (_, src) in instruction_config.parameter_sources.iter_mut() {
-                        if let InstructionParameterSource::FromOutput(p_idx, _) = src {
-                            if *p_idx == idx {
-                                *p_idx = idx - 1;
-                            } else if *p_idx == (idx - 1) {
-                                *p_idx = idx;
-                            }
-                        }
-                    }
-                }
-                for (_, _, src) in action.outputs.iter_mut() {
-                    if let InstructionParameterSource::FromOutput(p_idx, _) = src {
-                        if *p_idx == idx {
-                            *p_idx = idx - 1;
-                        } else if *p_idx == (idx - 1) {
-                            *p_idx = idx;
-                        }
-                    }
-                }
-
-                self.modified();
-            }
-            ActionEditorMessage::StepMoveDown(idx) => {
-                let action = self.currently_open.as_mut().unwrap();
-                let steps = &mut action.instructions;
-                let val = steps.remove(idx);
-                steps.insert((idx + 1).min(steps.len()), val);
-
-                // Swap idx and (idx + 1)
-                for instruction_config in action.instructions.iter_mut() {
-                    if let InstructionParameterSource::FromParameter(p_idx) =
-                        &mut instruction_config.run_if
-                    {
-                        if *p_idx == idx {
-                            *p_idx = idx + 1;
-                        } else if *p_idx == (idx + 1) {
-                            *p_idx = idx;
-                        }
-                    }
-
-                    for (_, src) in instruction_config.parameter_sources.iter_mut() {
-                        if let InstructionParameterSource::FromOutput(p_idx, _) = src {
-                            if *p_idx == idx {
-                                *p_idx = idx + 1;
-                            } else if *p_idx == (idx + 1) {
-                                *p_idx = idx;
-                            }
-                        }
-                    }
-                }
-                for (_, _, src) in action.outputs.iter_mut() {
-                    if let InstructionParameterSource::FromOutput(p_idx, _) = src {
-                        if *p_idx == idx {
-                            *p_idx = idx + 1;
-                        } else if *p_idx == (idx + 1) {
-                            *p_idx = idx;
-                        }
-                    }
-                }
-
-                self.modified();
-            }
-            ActionEditorMessage::StepDelete(idx) => {
-                let action = self.currently_open.as_mut().unwrap();
-                action.instructions.remove(idx);
-
-                // Reset delete outputs referring to this step.
-                action.outputs.retain_mut(|(_, _, src)| match src {
-                    InstructionParameterSource::FromOutput(p_idx, _) => *p_idx != idx,
-                    _ => true,
-                });
-
-                // Renumber outputs referring to steps afterwards
-                for (_, _, src) in action.outputs.iter_mut() {
-                    if let InstructionParameterSource::FromOutput(p_idx, _) = src {
-                        if *p_idx > idx {
-                            *p_idx -= 1
-                        }
-                    }
-                }
-
-                // Reset instruction parameters that referred to idx to Literal
-                // Renumber all items after idx to (idx - 1).
-                for instruction_config in action.instructions.iter_mut() {
-                    if let InstructionParameterSource::FromParameter(p_idx) =
-                        &mut instruction_config.run_if
-                    {
-                        match (*p_idx).cmp(&idx) {
-                            std::cmp::Ordering::Equal => {
-                                instruction_config.run_if = InstructionParameterSource::Literal
-                            }
-                            std::cmp::Ordering::Greater => *p_idx -= 1,
-                            _ => (),
-                        }
-                    }
-
-                    for src in instruction_config.parameter_sources.values_mut() {
-                        if let InstructionParameterSource::FromOutput(p_idx, _) = src {
-                            match (*p_idx).cmp(&idx) {
-                                std::cmp::Ordering::Equal => {
-                                    *src = InstructionParameterSource::Literal
-                                }
-                                std::cmp::Ordering::Greater => *p_idx -= 1,
-                                _ => (),
-                            }
-                        }
-                    }
-                }
-
-                self.modified();
-            }
-
-            ActionEditorMessage::OutputNameChange(idx, new_name) => {
-                let (_, kind, src) = &self.currently_open.as_mut().unwrap().outputs[idx];
-                self.currently_open.as_mut().unwrap().outputs[idx] =
-                    (new_name, kind.clone(), src.clone());
-                self.modified();
-            }
-            ActionEditorMessage::OutputSourceChange(idx, new_type, new_source) => {
-                let (name, _, _) = &self.currently_open.as_mut().unwrap().outputs[idx];
-                self.currently_open.as_mut().unwrap().outputs[idx] =
-                    (name.clone(), new_type, new_source);
-                self.modified();
-            }
-            ActionEditorMessage::OutputCreate => {
-                if let Some((_, kind, default_output)) = self.output_list.get(0) {
-                    self.currently_open.as_mut().unwrap().outputs.push((
-                        String::new(),
-                        kind.clone(),
-                        default_output.clone(),
-                    ));
-                    self.modified();
-                } else {
-                    rfd::MessageDialog::new()
-                        .set_level(rfd::MessageLevel::Warning)
-                        .set_buttons(rfd::MessageButtons::Ok)
-                        .set_title("No source")
-                        .set_description("No source for output data. Add a parameter or a step.")
-                        .show();
-                }
-            }
-            ActionEditorMessage::OutputMoveUp(idx) => {
-                let outputs = &mut self.currently_open.as_mut().unwrap().outputs;
-                let val = outputs.remove(idx);
-                outputs.insert((idx - 1).max(0), val);
-                self.modified();
-            }
-            ActionEditorMessage::OutputMoveDown(idx) => {
-                let outputs = &mut self.currently_open.as_mut().unwrap().outputs;
-                let val = outputs.remove(idx);
-                outputs.insert((idx + 1).min(outputs.len()), val);
-                self.modified();
-            }
-            ActionEditorMessage::OutputDelete(idx) => {
-                self.currently_open.as_mut().unwrap().outputs.remove(idx);
-                self.modified();
-            }
-        };
-        self.update_outputs();
-        None
-    }
-}
->>>>>>> 667eefbd
+use std::{env, fmt, fs, path::PathBuf, sync::Arc};
+
+use iced::widget::{
+    column, combo_box, row, scrollable, Button, Checkbox, Column, Container, PickList, Row, Rule,
+    Scrollable, Space, Text, TextInput,
+};
+use iced_aw::Card;
+use testangel::{
+    ipc::EngineList,
+    types::{Action, InstructionConfiguration, InstructionParameterSource},
+};
+use testangel_ipc::prelude::{Instruction, ParameterKind, ParameterValue};
+
+use super::UiComponent;
+
+#[derive(Clone, Debug)]
+pub enum ActionEditorMessage {
+    SaveAction,
+    SaveAsAction,
+    CloseAction,
+
+    NameChanged(String),
+    GroupChanged(String),
+    DescriptionChanged(String),
+
+    ParameterCreate,
+    ParameterNameChange(usize, String),
+    ParameterTypeChange(usize, ParameterKind),
+    ParameterMoveUp(usize),
+    ParameterMoveDown(usize),
+    ParameterDelete(usize),
+
+    StepCreate(AvailableInstruction),
+    StepChangeComment(usize, String),
+    StepChangeRunIf(usize, InstructionParameterSource),
+    StepParameterSourceChange(usize, String, InstructionParameterSource),
+    StepParameterValueChange(usize, String, String),
+    StepMoveUp(usize),
+    StepMoveDown(usize),
+    StepDelete(usize),
+
+    OutputCreate,
+    OutputNameChange(usize, String),
+    OutputMoveUp(usize),
+    OutputMoveDown(usize),
+    OutputDelete(usize),
+    OutputSourceChange(usize, ParameterKind, InstructionParameterSource),
+}
+
+#[derive(Clone, Debug)]
+pub enum ActionEditorMessageOut {
+    CloseActionEditor,
+}
+
+pub enum SaveOrOpenActionError {
+    IoError(std::io::Error),
+    ParsingError(ron::error::SpannedError),
+    SerializingError(ron::Error),
+    ActionNotVersionCompatible,
+    MissingInstruction(String),
+}
+
+impl fmt::Display for SaveOrOpenActionError {
+    fn fmt(&self, f: &mut fmt::Formatter<'_>) -> fmt::Result {
+        match self {
+            Self::IoError(e) => write!(f, "I/O Error: {e}"),
+            Self::ParsingError(e) => write!(f, "Parsing Error: {e}"),
+            Self::SerializingError(e) => write!(f, "Serializing error: {e}"),
+            Self::ActionNotVersionCompatible => write!(
+                f,
+                "This action is not compatible with this version of TestAngel."
+            ),
+            Self::MissingInstruction(instruction_id) => write!(
+                f,
+                "The action contains an instruction ({instruction_id}) which could not be loaded."
+            ),
+        }
+    }
+}
+
+#[derive(Clone, Debug)]
+pub struct AvailableInstruction {
+    /// The friendly name of this instruction.
+    engine_name: String,
+    /// The friendly name of this instruction.
+    friendly_name: String,
+    /// The instruction this is based on.
+    base_instruction: Instruction,
+}
+
+impl fmt::Display for AvailableInstruction {
+    fn fmt(&self, f: &mut fmt::Formatter<'_>) -> fmt::Result {
+        write!(f, "{}: {}", self.engine_name, self.friendly_name)
+    }
+}
+
+pub struct ActionEditor {
+    engines_list: Arc<EngineList>,
+    output_list: Vec<(isize, ParameterKind, InstructionParameterSource)>,
+    add_instruction_combo: combo_box::State<AvailableInstruction>,
+
+    currently_open: Option<Action>,
+    current_path: Option<PathBuf>,
+    needs_saving: bool,
+}
+
+impl Default for ActionEditor {
+    fn default() -> Self {
+        Self {
+            engines_list: Arc::new(EngineList::default()),
+            output_list: vec![],
+            add_instruction_combo: combo_box::State::new(Vec::new()),
+            currently_open: None,
+            current_path: None,
+            needs_saving: false,
+        }
+    }
+}
+
+impl ActionEditor {
+    /// Initialise a new ActionEditor with the provided [`ActionMap`].
+    pub(crate) fn new(engines_list: Arc<EngineList>) -> Self {
+        let mut available_instructions = vec![];
+        for engine in engines_list.inner() {
+            for instruction in &engine.instructions {
+                available_instructions.push(AvailableInstruction {
+                    engine_name: engine.name.clone(),
+                    friendly_name: instruction.friendly_name().clone(),
+                    base_instruction: instruction.clone(),
+                });
+            }
+        }
+
+        Self {
+            engines_list,
+            add_instruction_combo: combo_box::State::new(available_instructions),
+            ..Default::default()
+        }
+    }
+
+    /// Create a new action and open it
+    pub(crate) fn new_action(&mut self) {
+        self.offer_to_save_default_error_handling();
+        self.currently_open = Some(Action::default());
+        self.current_path = None;
+        self.needs_saving = true;
+    }
+
+    /// Open an action
+    pub(crate) fn open_action(&mut self, file: PathBuf) -> Result<(), SaveOrOpenActionError> {
+        self.offer_to_save_default_error_handling();
+        let action: Action =
+            ron::from_str(&fs::read_to_string(&file).map_err(SaveOrOpenActionError::IoError)?)
+                .map_err(SaveOrOpenActionError::ParsingError)?;
+        if action.version() != 1 {
+            return Err(SaveOrOpenActionError::ActionNotVersionCompatible);
+        }
+        for ic in &action.instructions {
+            if self
+                .engines_list
+                .get_instruction_by_id(&ic.instruction_id)
+                .is_none()
+            {
+                return Err(SaveOrOpenActionError::MissingInstruction(
+                    ic.instruction_id.clone(),
+                ));
+            }
+        }
+        self.currently_open = Some(action);
+        self.current_path = Some(file);
+        self.needs_saving = false;
+        self.update_outputs();
+        Ok(())
+    }
+
+    /// Offer to save if it is needed
+    fn offer_to_save(&mut self) -> Result<(), SaveOrOpenActionError> {
+        if self.needs_saving
+            && rfd::MessageDialog::new()
+                .set_level(rfd::MessageLevel::Info)
+                .set_title("Do you want to save this action?")
+                .set_description("This action has been modified. Do you want to save it?")
+                .set_buttons(rfd::MessageButtons::YesNo)
+                .show()
+        {
+            self.save_action(false)?;
+        }
+        Ok(())
+    }
+
+    /// Offer to save if it is needed with default error handling
+    fn offer_to_save_default_error_handling(&mut self) {
+        if let Err(e) = self.offer_to_save() {
+            rfd::MessageDialog::new()
+                .set_level(rfd::MessageLevel::Error)
+                .set_title("Failed to save action")
+                .set_description(&format!("{e}"))
+                .set_buttons(rfd::MessageButtons::Ok)
+                .show();
+        }
+    }
+
+    /// Save the currently opened action
+    fn save_action(&mut self, always_prompt_where: bool) -> Result<(), SaveOrOpenActionError> {
+        self.needs_saving = false;
+
+        if always_prompt_where && self.current_path.is_some() {
+            // If this is a true 'save as' scenario, we need to generate a new UUID
+            self.currently_open.as_mut().unwrap().new_id();
+        }
+
+        if always_prompt_where || self.current_path.is_none() {
+            // Populate save path
+            if let Some(file) = rfd::FileDialog::new()
+                .add_filter("TestAngel Actions", &["taaction"])
+                .set_title("Save Action")
+                .set_directory(env::var("TA_ACTION_DIR").unwrap_or("./actions".to_owned()))
+                .save_file()
+            {
+                self.current_path = Some(file.with_extension("taaction"));
+            } else {
+                return Ok(());
+            }
+        }
+
+        // Save
+        let save_path = self.current_path.as_ref().unwrap();
+        let data = ron::to_string(self.currently_open.as_ref().unwrap())
+            .map_err(SaveOrOpenActionError::SerializingError)?;
+        fs::write(save_path, data).map_err(SaveOrOpenActionError::IoError)?;
+        self.needs_saving = false;
+        Ok(())
+    }
+
+    /// Close the currently opened action
+    fn close_action(&mut self) {
+        self.offer_to_save_default_error_handling();
+        self.currently_open = None;
+        self.current_path = None;
+        self.needs_saving = false;
+    }
+
+    /// Hint that the open action has been modified.
+    fn modified(&mut self) {
+        self.needs_saving = true;
+    }
+
+    /// Generate the UI for the action parameters
+    fn ui_parameters(&self) -> iced::Element<'_, ActionEditorMessage> {
+        let action = self.currently_open.as_ref().unwrap();
+
+        action
+            .parameters
+            .iter()
+            .enumerate()
+            .fold(Column::new().spacing(4), |col, (idx, (name, kind))| {
+                col.push(
+                    row![
+                        Button::new("×").on_press(ActionEditorMessage::ParameterDelete(idx)),
+                        Button::new("ʌ").on_press_maybe(if idx == 0 {
+                            None
+                        } else {
+                            Some(ActionEditorMessage::ParameterMoveUp(idx))
+                        }),
+                        Button::new("v").on_press_maybe(if (idx + 1) == action.parameters.len() {
+                            None
+                        } else {
+                            Some(ActionEditorMessage::ParameterMoveDown(idx))
+                        }),
+                        TextInput::new("Parameter Name", name)
+                            .on_input(move |s| ActionEditorMessage::ParameterNameChange(idx, s)),
+                        PickList::new(
+                            &[
+                                ParameterKind::String,
+                                ParameterKind::Integer,
+                                ParameterKind::Decimal,
+                                ParameterKind::Boolean,
+                            ][..],
+                            Some(kind.clone()),
+                            move |k| ActionEditorMessage::ParameterTypeChange(idx, k)
+                        )
+                        .placeholder("Parameter Kind"),
+                    ]
+                    .spacing(4)
+                    .align_items(iced::Alignment::Center),
+                )
+            })
+            .into()
+    }
+
+    fn ui_instruction_inputs(
+        &self,
+        step_idx: usize,
+        instruction_config: InstructionConfiguration,
+        instruction: Instruction,
+    ) -> iced::Element<'_, ActionEditorMessage> {
+        instruction
+            .parameter_order()
+            .iter()
+            .enumerate()
+            .fold(Column::new().spacing(4), |col, (_param_idx, id)| {
+                let (name, kind) = &instruction.parameters()[id];
+                let param_source = &instruction_config.parameter_sources[id];
+                let param_value = &instruction_config.parameter_values[id];
+                let id = id.clone();
+
+                let source_opts = self
+                    .output_list
+                    .iter()
+                    .filter(|(from_step, param_kind, _)| {
+                        *from_step < (step_idx as isize) && param_kind == kind
+                    })
+                    .fold(
+                        Row::new()
+                            .spacing(2)
+                            .push(Button::new(Text::new("Use Literal")).on_press(
+                                ActionEditorMessage::StepParameterSourceChange(
+                                    step_idx,
+                                    id.clone(),
+                                    InstructionParameterSource::Literal,
+                                ),
+                            )),
+                        |row, (_, _, src)| {
+                            row.push(
+                                Button::new(Text::new(format!(
+                                    "Set {}",
+                                    self.friendly_source_string(src)
+                                )))
+                                .on_press(
+                                    ActionEditorMessage::StepParameterSourceChange(
+                                        step_idx,
+                                        id.clone(),
+                                        src.clone(),
+                                    ),
+                                ),
+                            )
+                        },
+                    );
+
+                let literal_input: iced::Element<'_, _> = match param_source {
+                    InstructionParameterSource::Literal => match kind {
+                        ParameterKind::Boolean => {
+                            Checkbox::new("Value", param_value.value_bool(), move |new_val| {
+                                ActionEditorMessage::StepParameterValueChange(
+                                    step_idx,
+                                    id.clone(),
+                                    if new_val { "yes" } else { "no" }.to_string(),
+                                )
+                            })
+                            .into()
+                        }
+                        _ => TextInput::new("Literal value", &param_value.to_string())
+                            .on_input(move |new_val| {
+                                ActionEditorMessage::StepParameterValueChange(
+                                    step_idx,
+                                    id.clone(),
+                                    new_val,
+                                )
+                            })
+                            .width(250)
+                            .into(),
+                    },
+                    _ => Space::new(0, 0).into(),
+                };
+
+                col.push(
+                    row![
+                        Text::new(format!(
+                            "{name} ({kind}) from {}",
+                            self.friendly_source_string(param_source)
+                        )),
+                        literal_input,
+                        Scrollable::new(source_opts).direction(scrollable::Direction::Horizontal(
+                            scrollable::Properties::new()
+                        )),
+                    ]
+                    .spacing(4)
+                    .align_items(iced::Alignment::Center),
+                )
+            })
+            .into()
+    }
+
+    fn ui_steps(&self) -> iced::Element<'_, ActionEditorMessage> {
+        let action = self.currently_open.as_ref().unwrap();
+
+        action
+            .instructions
+            .iter()
+            .enumerate()
+            .fold(
+                Column::new().spacing(4),
+                |col, (idx, instruction_config)| {
+                    let instruction = self
+                        .engines_list
+                        .get_instruction_by_id(&instruction_config.instruction_id)
+                        .unwrap();
+
+                    let run_if_set = instruction_config.run_if.clone();
+                    let run_if_opts = self
+                        .output_list
+                        .iter()
+                        .filter(|(from_step, param_kind, _)| {
+                            *from_step < (idx as isize) && *param_kind == ParameterKind::Boolean
+                        })
+                        .fold(
+                            Row::new().spacing(2).push(
+                                Button::new(Text::new("Always Run")).on_press_maybe(
+                                    if let InstructionParameterSource::Literal = run_if_set {
+                                        None
+                                    } else {
+                                        Some(ActionEditorMessage::StepChangeRunIf(
+                                            idx,
+                                            InstructionParameterSource::Literal,
+                                        ))
+                                    },
+                                ),
+                            ),
+                            |row, (_, _, src)| {
+                                row.push(
+                                    Button::new(Text::new(format!(
+                                        "Run if {}",
+                                        self.friendly_source_string(src)
+                                    )))
+                                    .on_press_maybe(
+                                        if run_if_set != *src {
+                                            Some(ActionEditorMessage::StepChangeRunIf(
+                                                idx,
+                                                src.clone(),
+                                            ))
+                                        } else {
+                                            None
+                                        },
+                                    ),
+                                )
+                            },
+                        );
+
+                    let mut outputs_text = String::new();
+                    for (name, kind) in instruction.outputs().values() {
+                        outputs_text.push_str(&format!("{name}: {kind}"));
+                    }
+                    outputs_text = outputs_text.trim_end().to_string();
+                    col.push(Card::new(
+                        Text::new(format!("Step {}: {}", idx + 1, instruction.friendly_name())),
+                        column![
+                            row![
+                                Button::new("×").on_press(ActionEditorMessage::StepDelete(idx)),
+                                Button::new("ʌ").on_press_maybe(if idx == 0 {
+                                    None
+                                } else {
+                                    Some(ActionEditorMessage::StepMoveUp(idx))
+                                }),
+                                Button::new("v").on_press_maybe(
+                                    if (idx + 1) == action.instructions.len() {
+                                        None
+                                    } else {
+                                        Some(ActionEditorMessage::StepMoveDown(idx))
+                                    }
+                                ),
+                                Text::new(instruction.description().clone()),
+                            ]
+                            .spacing(4),
+                            TextInput::new("Comment", &instruction_config.comment).on_input(
+                                move |new_comment| ActionEditorMessage::StepChangeComment(
+                                    idx,
+                                    new_comment
+                                )
+                            ),
+                            row![
+                                Text::new("Run if:"),
+                                Scrollable::new(run_if_opts).direction(
+                                    scrollable::Direction::Horizontal(scrollable::Properties::new())
+                                )
+                            ]
+                            .spacing(4),
+                            Text::new("Inputs"),
+                            self.ui_instruction_inputs(
+                                idx,
+                                instruction_config.clone(),
+                                instruction.clone()
+                            ),
+                            Text::new("Outputs"),
+                            Text::new(outputs_text),
+                        ]
+                        .spacing(4),
+                    ))
+                },
+            )
+            .into()
+    }
+
+    fn ui_outputs(&self) -> iced::Element<'_, ActionEditorMessage> {
+        let action = self.currently_open.as_ref().unwrap();
+
+        action
+            .outputs
+            .iter()
+            .enumerate()
+            .fold(
+                Column::new().spacing(4),
+                |col, (idx, (name, kind, source))| {
+                    let source_opts = self.output_list.iter().fold(
+                        Row::new().spacing(2),
+                        |row, (_, kind, src)| {
+                            row.push(
+                                Button::new(Text::new(format!(
+                                    "Set {}",
+                                    self.friendly_source_string(src)
+                                )))
+                                .on_press(
+                                    ActionEditorMessage::OutputSourceChange(
+                                        idx,
+                                        kind.clone(),
+                                        src.clone(),
+                                    ),
+                                ),
+                            )
+                        },
+                    );
+
+                    col.push(
+                        row![
+                            Button::new("×").on_press(ActionEditorMessage::OutputDelete(idx)),
+                            Button::new("ʌ").on_press_maybe(if idx == 0 {
+                                None
+                            } else {
+                                Some(ActionEditorMessage::OutputMoveUp(idx))
+                            }),
+                            Button::new("v").on_press_maybe(if (idx + 1) == action.outputs.len() {
+                                None
+                            } else {
+                                Some(ActionEditorMessage::OutputMoveDown(idx))
+                            }),
+                            TextInput::new("Output Name", name)
+                                .on_input(move |s| ActionEditorMessage::OutputNameChange(idx, s)),
+                            Text::new(format!("({kind}) {}", self.friendly_source_string(source))),
+                            Scrollable::new(source_opts).direction(
+                                scrollable::Direction::Horizontal(scrollable::Properties::new())
+                            ),
+                        ]
+                        .spacing(4)
+                        .align_items(iced::Alignment::Center),
+                    )
+                },
+            )
+            .into()
+    }
+
+    /// Update the possible outputs
+    fn update_outputs(&mut self) {
+        self.output_list.clear();
+
+        if let Some(action) = &self.currently_open {
+            for (index, (_name, kind)) in action.parameters.iter().enumerate() {
+                self.output_list.push((
+                    -1,
+                    kind.clone(),
+                    InstructionParameterSource::FromParameter(index),
+                ));
+            }
+
+            for (step, instruction_config) in action.instructions.iter().enumerate() {
+                let instruction = self
+                    .engines_list
+                    .get_instruction_by_id(&instruction_config.instruction_id)
+                    .unwrap();
+                for (id, (_name, kind)) in instruction.outputs() {
+                    self.output_list.push((
+                        step as isize,
+                        kind.clone(),
+                        InstructionParameterSource::FromOutput(step, id.clone()),
+                    ));
+                }
+            }
+        }
+    }
+
+    /// Convert an [`InstructionParameterSource`] to a friendly String by fetching names of parameters
+    /// and results from the currently opened action.
+    fn friendly_source_string(&self, source: &InstructionParameterSource) -> String {
+        if let Some(action) = &self.currently_open {
+            return match source {
+                InstructionParameterSource::Literal => "Literal value".to_owned(),
+                InstructionParameterSource::FromParameter(idx) => {
+                    format!("Parameter {}", action.parameters[*idx].0)
+                }
+                InstructionParameterSource::FromOutput(step, id) => {
+                    let ic = &action.instructions[*step];
+                    let instruction = self
+                        .engines_list
+                        .get_instruction_by_id(&ic.instruction_id)
+                        .unwrap();
+                    format!("Step {}: {}", step + 1, instruction.outputs()[id].0)
+                }
+            };
+        }
+        source.to_string()
+    }
+}
+
+impl UiComponent for ActionEditor {
+    type Message = ActionEditorMessage;
+    type MessageOut = ActionEditorMessageOut;
+
+    fn title(&self) -> Option<&str> {
+        Some("Action Editor")
+    }
+
+    fn view(&self) -> iced::Element<'_, Self::Message> {
+        let action = self
+            .currently_open
+            .as_ref()
+            .expect("the action editor can't be open with no open action");
+
+        Scrollable::new(
+            Container::new(
+                column![
+                    // Toolbar
+                    row![
+                        Button::new("Save").on_press(ActionEditorMessage::SaveAction),
+                        Button::new("Save as").on_press(ActionEditorMessage::SaveAsAction),
+                        Button::new("Close Action").on_press(ActionEditorMessage::CloseAction),
+                    ]
+                    .spacing(8),
+                    // Metadata
+                    TextInput::new("Action Name", &action.friendly_name)
+                        .on_input(ActionEditorMessage::NameChanged),
+                    TextInput::new("Action Group", &action.group)
+                        .on_input(ActionEditorMessage::GroupChanged),
+                    TextInput::new("Description", &action.description)
+                        .on_input(ActionEditorMessage::DescriptionChanged),
+                    Rule::horizontal(2),
+                    // Parameters
+                    Text::new("Action Parameters"),
+                    self.ui_parameters(),
+                    Button::new("+ New parameter").on_press(ActionEditorMessage::ParameterCreate),
+                    Rule::horizontal(2),
+                    // Instructions
+                    self.ui_steps(),
+                    combo_box(
+                        &self.add_instruction_combo,
+                        "+ Add a step...",
+                        None,
+                        ActionEditorMessage::StepCreate
+                    ),
+                    Rule::horizontal(2),
+                    // Outputs
+                    Text::new("Action Outputs"),
+                    self.ui_outputs(),
+                    Button::new("+ New output").on_press(ActionEditorMessage::OutputCreate),
+                ]
+                .spacing(8),
+            )
+            .padding(16),
+        )
+        .into()
+    }
+
+    fn update(&mut self, message: Self::Message) -> Option<Self::MessageOut> {
+        match message {
+            ActionEditorMessage::SaveAction => {
+                if let Err(e) = self.save_action(false) {
+                    rfd::MessageDialog::new()
+                        .set_level(rfd::MessageLevel::Error)
+                        .set_title("Failed to save action")
+                        .set_description(&format!("{e}"))
+                        .set_buttons(rfd::MessageButtons::Ok)
+                        .show();
+                }
+            }
+            ActionEditorMessage::SaveAsAction => {
+                if let Err(e) = self.save_action(true) {
+                    rfd::MessageDialog::new()
+                        .set_level(rfd::MessageLevel::Error)
+                        .set_title("Failed to save action")
+                        .set_description(&format!("{e}"))
+                        .set_buttons(rfd::MessageButtons::Ok)
+                        .show();
+                }
+            }
+            ActionEditorMessage::CloseAction => {
+                self.close_action();
+                return Some(ActionEditorMessageOut::CloseActionEditor);
+            }
+
+            ActionEditorMessage::NameChanged(new_name) => {
+                self.currently_open.as_mut().unwrap().friendly_name = new_name;
+                self.modified();
+            }
+            ActionEditorMessage::GroupChanged(new_group) => {
+                self.currently_open.as_mut().unwrap().group = new_group;
+                self.modified();
+            }
+            ActionEditorMessage::DescriptionChanged(new_description) => {
+                self.currently_open.as_mut().unwrap().description = new_description;
+                self.modified();
+            }
+            ActionEditorMessage::ParameterNameChange(idx, new_name) => {
+                let (_, kind) = &self.currently_open.as_mut().unwrap().parameters[idx];
+                self.currently_open.as_mut().unwrap().parameters[idx] = (new_name, kind.clone());
+                self.modified();
+            }
+            ActionEditorMessage::ParameterTypeChange(idx, new_type) => {
+                let action = self.currently_open.as_mut().unwrap();
+                let (name, _) = &action.parameters[idx];
+                action.parameters[idx] = (name.clone(), new_type.clone());
+
+                for instruction_config in action.instructions.iter_mut() {
+                    // Update any run ifs to literals
+                    if let InstructionParameterSource::FromParameter(p_idx) =
+                        instruction_config.run_if
+                    {
+                        if idx == p_idx {
+                            // Change to literal
+                            instruction_config.run_if = InstructionParameterSource::Literal;
+                        }
+                    }
+
+                    // Updated any instruction parameters to literals
+                    for (_, parameter_source) in instruction_config.parameter_sources.iter_mut() {
+                        if let InstructionParameterSource::FromParameter(p_idx) = parameter_source {
+                            if idx == *p_idx {
+                                // Change to literal
+                                *parameter_source = InstructionParameterSource::Literal;
+                            }
+                        }
+                    }
+                }
+
+                // Update any output kinds
+                for (_, kind, src) in action.outputs.iter_mut() {
+                    if let InstructionParameterSource::FromParameter(p_idx) = src {
+                        if idx == *p_idx {
+                            // Change output type.
+                            *kind = new_type.clone();
+                        }
+                    }
+                }
+
+                self.modified();
+            }
+            ActionEditorMessage::ParameterCreate => {
+                self.currently_open
+                    .as_mut()
+                    .unwrap()
+                    .parameters
+                    .push((String::new(), ParameterKind::String));
+                self.modified();
+            }
+            ActionEditorMessage::ParameterMoveUp(idx) => {
+                let action = self.currently_open.as_mut().unwrap();
+                let params = &mut action.parameters;
+                let val = params.remove(idx);
+                params.insert((idx - 1).max(0), val);
+
+                // Swap idx and (idx - 1)
+                for instruction_config in action.instructions.iter_mut() {
+                    if let InstructionParameterSource::FromParameter(p_idx) =
+                        &mut instruction_config.run_if
+                    {
+                        if *p_idx == idx {
+                            *p_idx = idx - 1;
+                        } else if *p_idx == (idx - 1) {
+                            *p_idx = idx;
+                        }
+                    }
+
+                    for (_, src) in instruction_config.parameter_sources.iter_mut() {
+                        if let InstructionParameterSource::FromParameter(p_idx) = src {
+                            if *p_idx == idx {
+                                *p_idx = idx - 1;
+                            } else if *p_idx == (idx - 1) {
+                                *p_idx = idx;
+                            }
+                        }
+                    }
+                }
+                for (_, _, src) in action.outputs.iter_mut() {
+                    if let InstructionParameterSource::FromParameter(p_idx) = src {
+                        if *p_idx == idx {
+                            *p_idx = idx - 1;
+                        } else if *p_idx == (idx - 1) {
+                            *p_idx = idx;
+                        }
+                    }
+                }
+
+                self.modified();
+            }
+            ActionEditorMessage::ParameterMoveDown(idx) => {
+                let action = self.currently_open.as_mut().unwrap();
+                let params = &mut action.parameters;
+                let val = params.remove(idx);
+                params.insert((idx + 1).min(params.len()), val);
+
+                // Swap idx and (idx + 1)
+                for instruction_config in action.instructions.iter_mut() {
+                    if let InstructionParameterSource::FromParameter(p_idx) =
+                        &mut instruction_config.run_if
+                    {
+                        if *p_idx == idx {
+                            *p_idx = idx + 1;
+                        } else if *p_idx == (idx + 1) {
+                            *p_idx = idx;
+                        }
+                    }
+
+                    for (_, src) in instruction_config.parameter_sources.iter_mut() {
+                        if let InstructionParameterSource::FromParameter(p_idx) = src {
+                            if *p_idx == idx {
+                                *p_idx = idx + 1;
+                            } else if *p_idx == (idx + 1) {
+                                *p_idx = idx;
+                            }
+                        }
+                    }
+                }
+                for (_, _, src) in action.outputs.iter_mut() {
+                    if let InstructionParameterSource::FromParameter(p_idx) = src {
+                        if *p_idx == idx {
+                            *p_idx = idx + 1;
+                        } else if *p_idx == (idx + 1) {
+                            *p_idx = idx;
+                        }
+                    }
+                }
+
+                self.modified();
+            }
+            ActionEditorMessage::ParameterDelete(idx) => {
+                let action = self.currently_open.as_mut().unwrap();
+                action.parameters.remove(idx);
+
+                // Reset delete outputs referring to this parameter.
+                action.outputs.retain_mut(|(_, _, src)| match src {
+                    InstructionParameterSource::FromParameter(p_idx) => *p_idx != idx,
+                    _ => true,
+                });
+
+                // Renumber outputs referring to parameters afterwards
+                for (_, _, src) in action.outputs.iter_mut() {
+                    if let InstructionParameterSource::FromParameter(p_idx) = src {
+                        if *p_idx > idx {
+                            *p_idx -= 1
+                        }
+                    }
+                }
+
+                // Reset instruction parameters that referred to idx to Literal
+                // Renumber all items after idx to (idx - 1).
+                for instruction_config in action.instructions.iter_mut() {
+                    if let InstructionParameterSource::FromParameter(p_idx) =
+                        &mut instruction_config.run_if
+                    {
+                        match (*p_idx).cmp(&idx) {
+                            std::cmp::Ordering::Equal => {
+                                instruction_config.run_if = InstructionParameterSource::Literal
+                            }
+                            std::cmp::Ordering::Greater => *p_idx -= 1,
+                            _ => (),
+                        }
+                    }
+
+                    for src in instruction_config.parameter_sources.values_mut() {
+                        if let InstructionParameterSource::FromParameter(p_idx) = src {
+                            match (*p_idx).cmp(&idx) {
+                                std::cmp::Ordering::Equal => {
+                                    *src = InstructionParameterSource::Literal
+                                }
+                                std::cmp::Ordering::Greater => *p_idx -= 1,
+                                _ => (),
+                            }
+                        }
+                    }
+                }
+
+                self.modified();
+            }
+
+            ActionEditorMessage::StepCreate(instruction) => {
+                self.currently_open
+                    .as_mut()
+                    .unwrap()
+                    .instructions
+                    .push(InstructionConfiguration::from(instruction.base_instruction));
+                self.modified();
+                self.add_instruction_combo.unfocus();
+            }
+            ActionEditorMessage::StepChangeComment(step, new_comment) => {
+                self.currently_open.as_mut().unwrap().instructions[step].comment = new_comment;
+                self.modified();
+            }
+            ActionEditorMessage::StepChangeRunIf(step, new_run_if) => {
+                self.currently_open.as_mut().unwrap().instructions[step].run_if = new_run_if;
+                self.modified();
+            }
+            ActionEditorMessage::StepParameterSourceChange(idx, id, new_source) => {
+                self.currently_open.as_mut().unwrap().instructions[idx]
+                    .parameter_sources
+                    .entry(id)
+                    .and_modify(|v| {
+                        *v = new_source;
+                    });
+                self.modified();
+            }
+            ActionEditorMessage::StepParameterValueChange(idx, id, new_value) => {
+                self.currently_open.as_mut().unwrap().instructions[idx]
+                    .parameter_values
+                    .entry(id)
+                    .and_modify(|v| match v {
+                        ParameterValue::String(v) => *v = new_value,
+                        ParameterValue::Integer(v) => *v = new_value.parse().unwrap_or(*v),
+                        ParameterValue::Decimal(v) => *v = new_value.parse().unwrap_or(*v),
+                        ParameterValue::Boolean(v) => *v = new_value.to_ascii_lowercase() == "yes",
+                    });
+                self.modified();
+            }
+            ActionEditorMessage::StepMoveUp(idx) => {
+                let action = self.currently_open.as_mut().unwrap();
+                let steps = &mut action.instructions;
+                let val = steps.remove(idx);
+                steps.insert((idx - 1).max(0), val);
+
+                // Swap idx and (idx - 1)
+                for instruction_config in action.instructions.iter_mut() {
+                    if let InstructionParameterSource::FromParameter(p_idx) =
+                        &mut instruction_config.run_if
+                    {
+                        if *p_idx == idx {
+                            *p_idx = idx - 1;
+                        } else if *p_idx == (idx - 1) {
+                            *p_idx = idx;
+                        }
+                    }
+
+                    for (_, src) in instruction_config.parameter_sources.iter_mut() {
+                        if let InstructionParameterSource::FromOutput(p_idx, _) = src {
+                            if *p_idx == idx {
+                                *p_idx = idx - 1;
+                            } else if *p_idx == (idx - 1) {
+                                *p_idx = idx;
+                            }
+                        }
+                    }
+                }
+                for (_, _, src) in action.outputs.iter_mut() {
+                    if let InstructionParameterSource::FromOutput(p_idx, _) = src {
+                        if *p_idx == idx {
+                            *p_idx = idx - 1;
+                        } else if *p_idx == (idx - 1) {
+                            *p_idx = idx;
+                        }
+                    }
+                }
+
+                self.modified();
+            }
+            ActionEditorMessage::StepMoveDown(idx) => {
+                let action = self.currently_open.as_mut().unwrap();
+                let steps = &mut action.instructions;
+                let val = steps.remove(idx);
+                steps.insert((idx + 1).min(steps.len()), val);
+
+                // Swap idx and (idx + 1)
+                for instruction_config in action.instructions.iter_mut() {
+                    if let InstructionParameterSource::FromParameter(p_idx) =
+                        &mut instruction_config.run_if
+                    {
+                        if *p_idx == idx {
+                            *p_idx = idx + 1;
+                        } else if *p_idx == (idx + 1) {
+                            *p_idx = idx;
+                        }
+                    }
+
+                    for (_, src) in instruction_config.parameter_sources.iter_mut() {
+                        if let InstructionParameterSource::FromOutput(p_idx, _) = src {
+                            if *p_idx == idx {
+                                *p_idx = idx + 1;
+                            } else if *p_idx == (idx + 1) {
+                                *p_idx = idx;
+                            }
+                        }
+                    }
+                }
+                for (_, _, src) in action.outputs.iter_mut() {
+                    if let InstructionParameterSource::FromOutput(p_idx, _) = src {
+                        if *p_idx == idx {
+                            *p_idx = idx + 1;
+                        } else if *p_idx == (idx + 1) {
+                            *p_idx = idx;
+                        }
+                    }
+                }
+
+                self.modified();
+            }
+            ActionEditorMessage::StepDelete(idx) => {
+                let action = self.currently_open.as_mut().unwrap();
+                action.instructions.remove(idx);
+
+                // Reset delete outputs referring to this step.
+                action.outputs.retain_mut(|(_, _, src)| match src {
+                    InstructionParameterSource::FromOutput(p_idx, _) => *p_idx != idx,
+                    _ => true,
+                });
+
+                // Renumber outputs referring to steps afterwards
+                for (_, _, src) in action.outputs.iter_mut() {
+                    if let InstructionParameterSource::FromOutput(p_idx, _) = src {
+                        if *p_idx > idx {
+                            *p_idx -= 1
+                        }
+                    }
+                }
+
+                // Reset instruction parameters that referred to idx to Literal
+                // Renumber all items after idx to (idx - 1).
+                for instruction_config in action.instructions.iter_mut() {
+                    if let InstructionParameterSource::FromParameter(p_idx) =
+                        &mut instruction_config.run_if
+                    {
+                        match (*p_idx).cmp(&idx) {
+                            std::cmp::Ordering::Equal => {
+                                instruction_config.run_if = InstructionParameterSource::Literal
+                            }
+                            std::cmp::Ordering::Greater => *p_idx -= 1,
+                            _ => (),
+                        }
+                    }
+
+                    for src in instruction_config.parameter_sources.values_mut() {
+                        if let InstructionParameterSource::FromOutput(p_idx, _) = src {
+                            match (*p_idx).cmp(&idx) {
+                                std::cmp::Ordering::Equal => {
+                                    *src = InstructionParameterSource::Literal
+                                }
+                                std::cmp::Ordering::Greater => *p_idx -= 1,
+                                _ => (),
+                            }
+                        }
+                    }
+                }
+
+                self.modified();
+            }
+
+            ActionEditorMessage::OutputNameChange(idx, new_name) => {
+                let (_, kind, src) = &self.currently_open.as_mut().unwrap().outputs[idx];
+                self.currently_open.as_mut().unwrap().outputs[idx] =
+                    (new_name, kind.clone(), src.clone());
+                self.modified();
+            }
+            ActionEditorMessage::OutputSourceChange(idx, new_type, new_source) => {
+                let (name, _, _) = &self.currently_open.as_mut().unwrap().outputs[idx];
+                self.currently_open.as_mut().unwrap().outputs[idx] =
+                    (name.clone(), new_type, new_source);
+                self.modified();
+            }
+            ActionEditorMessage::OutputCreate => {
+                if let Some((_, kind, default_output)) = self.output_list.get(0) {
+                    self.currently_open.as_mut().unwrap().outputs.push((
+                        String::new(),
+                        kind.clone(),
+                        default_output.clone(),
+                    ));
+                    self.modified();
+                } else {
+                    rfd::MessageDialog::new()
+                        .set_level(rfd::MessageLevel::Warning)
+                        .set_buttons(rfd::MessageButtons::Ok)
+                        .set_title("No source")
+                        .set_description("No source for output data. Add a parameter or a step.")
+                        .show();
+                }
+            }
+            ActionEditorMessage::OutputMoveUp(idx) => {
+                let outputs = &mut self.currently_open.as_mut().unwrap().outputs;
+                let val = outputs.remove(idx);
+                outputs.insert((idx - 1).max(0), val);
+                self.modified();
+            }
+            ActionEditorMessage::OutputMoveDown(idx) => {
+                let outputs = &mut self.currently_open.as_mut().unwrap().outputs;
+                let val = outputs.remove(idx);
+                outputs.insert((idx + 1).min(outputs.len()), val);
+                self.modified();
+            }
+            ActionEditorMessage::OutputDelete(idx) => {
+                self.currently_open.as_mut().unwrap().outputs.remove(idx);
+                self.modified();
+            }
+        };
+        self.update_outputs();
+        None
+    }
+}