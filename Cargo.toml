[workspace.package]
<<<<<<< HEAD
version = "0.22.0-rc.5"
edition = "2024"
=======
version = "0.22.0-rc.6"
edition = "2021"
>>>>>>> 6eb9ed1a

[workspace]
resolver = "2"
members = [
    "testangel",
    "testangel-engine",
    "testangel-engine-macros",
    "testangel-evidence",
    "testangel-rand",
    "testangel-time",
    "testangel-ipc",
    "testangel-user-interaction",
]
<|MERGE_RESOLUTION|>--- conflicted
+++ resolved
@@ -1,21 +1,16 @@
-[workspace.package]
-<<<<<<< HEAD
-version = "0.22.0-rc.5"
-edition = "2024"
-=======
-version = "0.22.0-rc.6"
-edition = "2021"
->>>>>>> 6eb9ed1a
-
-[workspace]
-resolver = "2"
-members = [
-    "testangel",
-    "testangel-engine",
-    "testangel-engine-macros",
-    "testangel-evidence",
-    "testangel-rand",
-    "testangel-time",
-    "testangel-ipc",
-    "testangel-user-interaction",
-]
+[workspace.package]
+version = "0.22.0-rc.6"
+edition = "2024"
+
+[workspace]
+resolver = "2"
+members = [
+    "testangel",
+    "testangel-engine",
+    "testangel-engine-macros",
+    "testangel-evidence",
+    "testangel-rand",
+    "testangel-time",
+    "testangel-ipc",
+    "testangel-user-interaction",
+]