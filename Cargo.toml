--- conflicted
+++ resolved
@@ -1,20 +1,16 @@
-[workspace.package]
-<<<<<<< HEAD
-version = "0.21.0"
-=======
-version = "0.21.0-rc.20"
->>>>>>> c8917c2f
-edition = "2021"
-
-[workspace]
-resolver = "2"
-members = [
-    "testangel",
-    "testangel-engine",
-    "testangel-engine-macros",
-    "testangel-evidence",
-    "testangel-rand",
-    "testangel-time",
-    "testangel-ipc",
-    "testangel-user-interaction",
-]
+[workspace.package]
+version = "0.22.0-rc.1"
+edition = "2021"
+
+[workspace]
+resolver = "2"
+members = [
+    "testangel",
+    "testangel-engine",
+    "testangel-engine-macros",
+    "testangel-evidence",
+    "testangel-rand",
+    "testangel-time",
+    "testangel-ipc",
+    "testangel-user-interaction",
+]